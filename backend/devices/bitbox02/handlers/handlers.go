// Copyright 2018 Shift Devices AG
//
// Licensed under the Apache License, Version 2.0 (the "License");
// you may not use this file except in compliance with the License.
// You may obtain a copy of the License at
//
//      http://www.apache.org/licenses/LICENSE-2.0
//
// Unless required by applicable law or agreed to in writing, software
// distributed under the License is distributed on an "AS IS" BASIS,
// WITHOUT WARRANTIES OR CONDITIONS OF ANY KIND, either express or implied.
// See the License for the specific language governing permissions and
// limitations under the License.

package handlers

import (
	"encoding/hex"
	"encoding/json"
	"net/http"
	"strings"
	"time"

	"github.com/digitalbitbox/bitbox-wallet-app/backend/devices/bitbox02bootloader"
	"github.com/digitalbitbox/bitbox-wallet-app/util/errp"
	bitbox02common "github.com/digitalbitbox/bitbox02-api-go/api/common"
	"github.com/digitalbitbox/bitbox02-api-go/api/firmware"
	"github.com/digitalbitbox/bitbox02-api-go/api/firmware/messages"
	"github.com/digitalbitbox/bitbox02-api-go/util/semver"
	"github.com/gorilla/mux"
	"github.com/sirupsen/logrus"
)

// BitBox02 models the API of the bitbox02 package.
type BitBox02 interface {
	Version() *semver.SemVer
	Status() firmware.Status
	ChannelHash() (string, bool)
	ChannelHashVerify(ok bool)
	DeviceInfo() (*firmware.DeviceInfo, error)
	SetDeviceName(deviceName string) error
	SetPassword(seedLen int) error
	CreateBackup() error
	ListBackups() ([]*firmware.Backup, error)
	CheckBackup(bool) (string, error)
	RestoreBackup(string) error
	CheckSDCard() (bool, error)
	InsertRemoveSDCard(messages.InsertRemoveSDCardRequest_SDCardAction) error
	SetMnemonicPassphraseEnabled(bool) error
	UpgradeFirmware() error
	Attestation() *bool
	Reset() error
	ShowMnemonic() error
	RestoreFromMnemonic() error
	Product() bitbox02common.Product
	GotoStartupSettings() error
	RootFingerprint() ([]byte, error)
<<<<<<< HEAD
	DeterministicEntropy() ([]byte, error)
=======
>>>>>>> 23b9065c
	BIP85AppBip39() error
}

// Handlers provides a web API to the Bitbox.
type Handlers struct {
	device BitBox02
	log    *logrus.Entry
}

// NewHandlers creates a new Handlers instance.
func NewHandlers(
	handleFunc func(string, func(*http.Request) interface{}) *mux.Route,
	log *logrus.Entry,
) *Handlers {
	handlers := &Handlers{log: log.WithField("device", "bitbox02")}

	handleFunc("/status", handlers.getStatusHandler).Methods("GET")
	handleFunc("/attestation", handlers.getAttestationHandler).Methods("GET")
	handleFunc("/channel-hash", handlers.getChannelHash).Methods("GET")
	handleFunc("/channel-hash-verify", handlers.postChannelHashVerify).Methods("POST")
	handleFunc("/info", handlers.getDeviceInfo).Methods("GET")
	handleFunc("/set-device-name", handlers.postSetDeviceName).Methods("POST")
	handleFunc("/set-password", handlers.postSetPassword).Methods("POST")
	handleFunc("/backups/create", handlers.postCreateBackup).Methods("POST")
	handleFunc("/backups/check", handlers.postCheckBackup).Methods("POST")
	handleFunc("/backups/list", handlers.getBackupsList).Methods("GET")
	handleFunc("/backups/restore", handlers.postBackupsRestore).Methods("POST")
	handleFunc("/check-sdcard", handlers.getCheckSDCard).Methods("GET")
	handleFunc("/insert-sdcard", handlers.postInsertSDCard).Methods("POST")
	handleFunc("/remove-sdcard", handlers.postRemoveSDCard).Methods("POST")
	handleFunc("/set-mnemonic-passphrase-enabled", handlers.postSetMnemonicPassphraseEnabled).Methods("POST")
	handleFunc("/version", handlers.getVersionHandler).Methods("GET")
	handleFunc("/upgrade-firmware", handlers.postUpgradeFirmwareHandler).Methods("POST")
	handleFunc("/reset", handlers.postResetHandler).Methods("POST")
	handleFunc("/show-mnemonic", handlers.postShowMnemonicHandler).Methods("POST")
	handleFunc("/restore-from-mnemonic", handlers.postRestoreFromMnemonicHandler).Methods("POST")
	handleFunc("/goto-startup-settings", handlers.postGotoStartupSettings).Methods("POST")
	handleFunc("/root-fingerprint", handlers.getRootFingerprint).Methods("GET")
	handleFunc("/invoke-bip85", handlers.postInvokeBIP85Handler).Methods("POST")
	return handlers
}

// Init installs a bitbox02 as a base for the web firmware. This needs to be called before any requests
// are made.
func (handlers *Handlers) Init(device BitBox02) {
	handlers.log.Debug("Init")
	handlers.device = device
}

// Uninit removes the bitbox. After this, not requests should be made.
func (handlers *Handlers) Uninit() {
	handlers.log.Debug("Uninit")
	handlers.device = nil
}

func maybeBB02Err(err error, log *logrus.Entry) map[string]interface{} {
	result := map[string]interface{}{"success": false}

	if bb02Error, ok := errp.Cause(err).(*firmware.Error); ok {
		result["code"] = bb02Error.Code
		result["message"] = bb02Error.Message
		log.WithField("bitbox02-error", bb02Error.Code).Warning("Received an error from Bitbox02")
	} else {
		log.WithField("error", err).Error("Received an error from when querying the BitBox02")
	}

	return result
}

func (handlers *Handlers) getStatusHandler(_ *http.Request) interface{} {
	return handlers.device.Status()
}

func (handlers *Handlers) getAttestationHandler(_ *http.Request) interface{} {
	handlers.log.Debug("Attestation")
	return handlers.device.Attestation()
}

func (handlers *Handlers) getDeviceInfo(_ *http.Request) interface{} {
	handlers.log.Debug("Get Device Info")
	deviceInfo, err := handlers.device.DeviceInfo()
	if err != nil {
		return maybeBB02Err(err, handlers.log)
	}
	return map[string]interface{}{
		"success":    true,
		"deviceInfo": deviceInfo,
	}
}

func (handlers *Handlers) postSetDeviceName(r *http.Request) interface{} {
	jsonBody := map[string]string{}
	if err := json.NewDecoder(r.Body).Decode(&jsonBody); err != nil {
		return map[string]interface{}{"success": false}
	}
	deviceName := jsonBody["name"]
	if err := handlers.device.SetDeviceName(strings.TrimSpace(deviceName)); err != nil {
		return maybeBB02Err(err, handlers.log)
	}
	return map[string]interface{}{"success": true}
}

func (handlers *Handlers) postSetPassword(r *http.Request) interface{} {
	var seedLen int
	if err := json.NewDecoder(r.Body).Decode(&seedLen); err != nil {
		return map[string]interface{}{"success": false}
	}
	if err := handlers.device.SetPassword(seedLen); err != nil {
		return maybeBB02Err(err, handlers.log)
	}
	return map[string]interface{}{"success": true}

}

func (handlers *Handlers) postCreateBackup(r *http.Request) interface{} {
	var backupMethod string
	if err := json.NewDecoder(r.Body).Decode(&backupMethod); err != nil {
		return map[string]interface{}{"success": false}
	}
	switch backupMethod {
	case "sdcard":
		if err := handlers.device.CreateBackup(); err != nil {
			return maybeBB02Err(err, handlers.log)
		}
	case "recovery-words":
		if err := handlers.device.ShowMnemonic(); err != nil {
			return maybeBB02Err(err, handlers.log)
		}
	default:
		return map[string]interface{}{"success": false}
	}
	return map[string]interface{}{"success": true}
}

func (handlers *Handlers) getBackupsList(_ *http.Request) interface{} {
	handlers.log.Debug("List backups ")
	backups, err := handlers.device.ListBackups()
	if err != nil {
		return maybeBB02Err(err, handlers.log)
	}
	result := []map[string]string{}
	for _, backup := range backups {
		result = append(result, map[string]string{
			"id":   backup.ID,
			"name": backup.Name,
			"date": backup.Time.Format(time.RFC3339),
		})
	}
	return map[string]interface{}{
		"success": true,
		"backups": result,
	}
}

func (handlers *Handlers) postCheckBackup(r *http.Request) interface{} {
	handlers.log.Debug("Checking Backup")
	jsonBody := map[string]bool{}
	if err := json.NewDecoder(r.Body).Decode(&jsonBody); err != nil {
		return map[string]interface{}{"success": false}
	}
	backupID, err := handlers.device.CheckBackup(jsonBody["silent"])
	if err != nil {
		return maybeBB02Err(err, handlers.log)
	}
	return map[string]interface{}{
		"success":  true,
		"backupID": backupID,
	}
}

func (handlers *Handlers) postBackupsRestore(r *http.Request) interface{} {
	var backupID string

	type response struct {
		Success bool   `json:"success"`
		Message string `json:"message,omitempty"`
	}

	if err := json.NewDecoder(r.Body).Decode(&backupID); err != nil {
		return response{Success: false, Message: err.Error()}
	}
	if err := handlers.device.RestoreBackup(backupID); err != nil {
		return maybeBB02Err(err, handlers.log)
	}
	return map[string]interface{}{"success": true}
}

func (handlers *Handlers) getChannelHash(_ *http.Request) interface{} {
	hash, deviceVerified := handlers.device.ChannelHash()
	return map[string]interface{}{
		"hash":           hash,
		"deviceVerified": deviceVerified,
	}
}

func (handlers *Handlers) postChannelHashVerify(r *http.Request) interface{} {
	var verify bool
	if err := json.NewDecoder(r.Body).Decode(&verify); err != nil {
		handlers.log.WithError(err).Panic("could not decode json body")
	}
	handlers.device.ChannelHashVerify(verify)
	return nil
}

func (handlers *Handlers) getCheckSDCard(_ *http.Request) interface{} {
	handlers.log.Debug("Checking if SD Card is inserted")
	sdCardInserted, err := handlers.device.CheckSDCard()
	if err != nil {
		return false
	}
	return sdCardInserted
}

func (handlers *Handlers) postInsertSDCard(r *http.Request) interface{} {
	handlers.log.Debug("Insert SD Card if not inserted")
	err := handlers.device.InsertRemoveSDCard(messages.InsertRemoveSDCardRequest_INSERT_CARD)
	if err != nil {
		return maybeBB02Err(err, handlers.log)
	}
	return map[string]interface{}{"success": true}
}

func (handlers *Handlers) postRemoveSDCard(r *http.Request) interface{} {
	handlers.log.Debug("Remove SD Card if inserted")
	err := handlers.device.InsertRemoveSDCard(messages.InsertRemoveSDCardRequest_REMOVE_CARD)
	if err != nil {
		return maybeBB02Err(err, handlers.log)
	}
	return map[string]interface{}{"success": true}
}

func (handlers *Handlers) postSetMnemonicPassphraseEnabled(r *http.Request) interface{} {
	var enabled bool
	if err := json.NewDecoder(r.Body).Decode(&enabled); err != nil {
		return map[string]interface{}{"success": false}
	}
	if err := handlers.device.SetMnemonicPassphraseEnabled(enabled); err != nil {
		return maybeBB02Err(err, handlers.log)
	}
	return map[string]interface{}{"success": true}
}

func (handlers *Handlers) getVersionHandler(_ *http.Request) interface{} {
	currentVersion := handlers.device.Version()
	newVersion := bitbox02bootloader.BundledFirmwareVersion(handlers.device.Product())

	return struct {
		CurrentVersion         string `json:"currentVersion"`
		NewVersion             string `json:"newVersion"`
		CanUpgrade             bool   `json:"canUpgrade"`
		CanGotoStartupSettings bool   `json:"canGotoStartupSettings"`
		// If true, creating a backup using the mnemonic recovery words instead of the microSD card
		// is supported in the initial setup.
		//
		// If false, the backup must be performed using the microSD card in the initial setup.
		//
		// This has no influence over whether one can display the recovery words after the initial
		// setup - that is always possible regardless of this value.
		CanBackupWithRecoveryWords bool `json:"canBackupWithRecoveryWords"`
		// If true, it is possible to create a 12-word seed by passing `16` as `seedLen` to
		// `SetPassword()`. Otherwise, only `32` is allowed, corresponding to 24 words.
		CanCreate12Words bool `json:"canCreate12Words"`
		CanBIP85         bool `json:"canBIP85"`
	}{
		CurrentVersion:             currentVersion.String(),
		NewVersion:                 newVersion.String(),
		CanUpgrade:                 newVersion.AtLeast(currentVersion) && currentVersion.String() != newVersion.String(),
		CanGotoStartupSettings:     currentVersion.AtLeast(semver.NewSemVer(9, 6, 0)),
		CanBackupWithRecoveryWords: currentVersion.AtLeast(semver.NewSemVer(9, 13, 0)),
		CanCreate12Words:           currentVersion.AtLeast(semver.NewSemVer(9, 6, 0)),
		CanBIP85:                   currentVersion.AtLeast(semver.NewSemVer(9, 16, 0)),
	}
}

func (handlers *Handlers) postUpgradeFirmwareHandler(_ *http.Request) interface{} {
	err := handlers.device.UpgradeFirmware()
	if err != nil {
		return maybeBB02Err(err, handlers.log)
	}
	return nil
}

func (handlers *Handlers) postResetHandler(_ *http.Request) interface{} {
	err := handlers.device.Reset()
	if err != nil {
		return maybeBB02Err(err, handlers.log)
	}
	return map[string]interface{}{"success": true}
}

func (handlers *Handlers) postShowMnemonicHandler(_ *http.Request) interface{} {
	err := handlers.device.ShowMnemonic()
	if err != nil {
		return maybeBB02Err(err, handlers.log)
	}
	return map[string]interface{}{"success": true}
}

func (handlers *Handlers) postRestoreFromMnemonicHandler(_ *http.Request) interface{} {
	err := handlers.device.RestoreFromMnemonic()
	if err != nil {
		return maybeBB02Err(err, handlers.log)
	}
	return map[string]interface{}{"success": true}
}

func (handlers *Handlers) postGotoStartupSettings(_ *http.Request) interface{} {
	err := handlers.device.GotoStartupSettings()
	if err != nil {
		return maybeBB02Err(err, handlers.log)
	}
	return map[string]interface{}{"success": true}
}

func (handlers *Handlers) getRootFingerprint(_ *http.Request) interface{} {
	fingerprint, err := handlers.device.RootFingerprint()
	if err != nil {
		return maybeBB02Err(err, handlers.log)
	}
	return map[string]interface{}{
		"success":         true,
		"rootFingerprint": hex.EncodeToString(fingerprint),
	}
}

func (handlers *Handlers) postInvokeBIP85Handler(_ *http.Request) interface{} {
	err := handlers.device.BIP85AppBip39()
	if err != nil {
		return maybeBB02Err(err, handlers.log)
	}
	return map[string]interface{}{"success": true}
}<|MERGE_RESOLUTION|>--- conflicted
+++ resolved
@@ -55,11 +55,8 @@
 	Product() bitbox02common.Product
 	GotoStartupSettings() error
 	RootFingerprint() ([]byte, error)
-<<<<<<< HEAD
+	BIP85AppBip39() error
 	DeterministicEntropy() ([]byte, error)
-=======
->>>>>>> 23b9065c
-	BIP85AppBip39() error
 }
 
 // Handlers provides a web API to the Bitbox.
