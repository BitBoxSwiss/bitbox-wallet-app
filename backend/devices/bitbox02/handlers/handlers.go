// Copyright 2018 Shift Devices AG
//
// Licensed under the Apache License, Version 2.0 (the "License");
// you may not use this file except in compliance with the License.
// You may obtain a copy of the License at
//
//      http://www.apache.org/licenses/LICENSE-2.0
//
// Unless required by applicable law or agreed to in writing, software
// distributed under the License is distributed on an "AS IS" BASIS,
// WITHOUT WARRANTIES OR CONDITIONS OF ANY KIND, either express or implied.
// See the License for the specific language governing permissions and
// limitations under the License.

package handlers

import (
	"encoding/hex"
	"encoding/json"
	"net/http"
	"strings"
	"time"

	"github.com/digitalbitbox/bitbox-wallet-app/backend/devices/bitbox02bootloader"
	"github.com/digitalbitbox/bitbox-wallet-app/util/errp"
	bitbox02common "github.com/digitalbitbox/bitbox02-api-go/api/common"
	"github.com/digitalbitbox/bitbox02-api-go/api/firmware"
	"github.com/digitalbitbox/bitbox02-api-go/api/firmware/messages"
	"github.com/digitalbitbox/bitbox02-api-go/util/semver"
	"github.com/gorilla/mux"
	"github.com/sirupsen/logrus"
)

// BitBox02 models the API of the bitbox02 package.
type BitBox02 interface {
	Version() *semver.SemVer
	Status() firmware.Status
	ChannelHash() (string, bool)
	ChannelHashVerify(ok bool)
	DeviceInfo() (*firmware.DeviceInfo, error)
	SetDeviceName(deviceName string) error
	SetPassword(seedLen int) error
	CreateBackup() error
	ListBackups() ([]*firmware.Backup, error)
	CheckBackup(bool) (string, error)
	RestoreBackup(string) error
	CheckSDCard() (bool, error)
	InsertRemoveSDCard(messages.InsertRemoveSDCardRequest_SDCardAction) error
	SetMnemonicPassphraseEnabled(bool) error
	UpgradeFirmware() error
	Attestation() *bool
	Reset() error
	ShowMnemonic() error
	RestoreFromMnemonic() error
	Product() bitbox02common.Product
	GotoStartupSettings() error
	RootFingerprint() ([]byte, error)
<<<<<<< HEAD
	DeterministicEntropy() ([]byte, error)
=======
>>>>>>> 23b9065c
	BIP85AppBip39() error
}

// Handlers provides a web API to the Bitbox.
type Handlers struct {
	device BitBox02
	log    *logrus.Entry
}

// NewHandlers creates a new Handlers instance.
func NewHandlers(
	handleFunc func(string, func(*http.Request) interface{}) *mux.Route,
	log *logrus.Entry,
) *Handlers {
	handlers := &Handlers{log: log.WithField("device", "bitbox02")}

	handleFunc("/status", handlers.getStatusHandler).Methods("GET")
	handleFunc("/attestation", handlers.getAttestationHandler).Methods("GET")
	handleFunc("/channel-hash", handlers.getChannelHash).Methods("GET")
	handleFunc("/channel-hash-verify", handlers.postChannelHashVerify).Methods("POST")
	handleFunc("/info", handlers.getDeviceInfo).Methods("GET")
	handleFunc("/set-device-name", handlers.postSetDeviceName).Methods("POST")
	handleFunc("/set-password", handlers.postSetPassword).Methods("POST")
	handleFunc("/backups/create", handlers.postCreateBackup).Methods("POST")
	handleFunc("/backups/check", handlers.postCheckBackup).Methods("POST")
	handleFunc("/backups/list", handlers.getBackupsList).Methods("GET")
	handleFunc("/backups/restore", handlers.postBackupsRestore).Methods("POST")
	handleFunc("/check-sdcard", handlers.getCheckSDCard).Methods("GET")
	handleFunc("/insert-sdcard", handlers.postInsertSDCard).Methods("POST")
	handleFunc("/remove-sdcard", handlers.postRemoveSDCard).Methods("POST")
	handleFunc("/set-mnemonic-passphrase-enabled", handlers.postSetMnemonicPassphraseEnabled).Methods("POST")
	handleFunc("/version", handlers.getVersionHandler).Methods("GET")
	handleFunc("/upgrade-firmware", handlers.postUpgradeFirmwareHandler).Methods("POST")
	handleFunc("/reset", handlers.postResetHandler).Methods("POST")
	handleFunc("/show-mnemonic", handlers.postShowMnemonicHandler).Methods("POST")
	handleFunc("/restore-from-mnemonic", handlers.postRestoreFromMnemonicHandler).Methods("POST")
	handleFunc("/goto-startup-settings", handlers.postGotoStartupSettings).Methods("POST")
	handleFunc("/root-fingerprint", handlers.getRootFingerprint).Methods("GET")
	handleFunc("/invoke-bip85", handlers.postInvokeBIP85Handler).Methods("POST")
	return handlers
}

// Init installs a bitbox02 as a base for the web firmware. This needs to be called before any requests
// are made.
func (handlers *Handlers) Init(device BitBox02) {
	handlers.log.Debug("Init")
	handlers.device = device
}

// Uninit removes the bitbox. After this, not requests should be made.
func (handlers *Handlers) Uninit() {
	handlers.log.Debug("Uninit")
	handlers.device = nil
}

func maybeBB02Err(err error, log *logrus.Entry) map[string]interface{} {
	result := map[string]interface{}{"success": false}

	if bb02Error, ok := errp.Cause(err).(*firmware.Error); ok {
		result["code"] = bb02Error.Code
		result["message"] = bb02Error.Message
		log.WithField("bitbox02-error", bb02Error.Code).Warning("Received an error from Bitbox02")
	} else {
		log.WithField("error", err).Error("Received an error from when querying the BitBox02")
	}

	return result
}

func (handlers *Handlers) getStatusHandler(_ *http.Request) interface{} {
	return handlers.device.Status()
}

func (handlers *Handlers) getAttestationHandler(_ *http.Request) interface{} {
	handlers.log.Debug("Attestation")
	return handlers.device.Attestation()
}

func (handlers *Handlers) getDeviceInfo(_ *http.Request) interface{} {
	handlers.log.Debug("Get Device Info")
	deviceInfo, err := handlers.device.DeviceInfo()
	if err != nil {
		return maybeBB02Err(err, handlers.log)
	}
	return map[string]interface{}{
		"success":    true,
		"deviceInfo": deviceInfo,
	}
}

func (handlers *Handlers) postSetDeviceName(r *http.Request) interface{} {
	jsonBody := map[string]string{}
	if err := json.NewDecoder(r.Body).Decode(&jsonBody); err != nil {
		return map[string]interface{}{"success": false}
	}
	deviceName := jsonBody["name"]
	if err := handlers.device.SetDeviceName(strings.TrimSpace(deviceName)); err != nil {
		return maybeBB02Err(err, handlers.log)
	}
	return map[string]interface{}{"success": true}
}

func (handlers *Handlers) postSetPassword(r *http.Request) interface{} {
	var seedLen int
	if err := json.NewDecoder(r.Body).Decode(&seedLen); err != nil {
		return map[string]interface{}{"success": false}
	}
	if err := handlers.device.SetPassword(seedLen); err != nil {
		return maybeBB02Err(err, handlers.log)
	}
	return map[string]interface{}{"success": true}

}

func (handlers *Handlers) postCreateBackup(r *http.Request) interface{} {
	var backupMethod string
	if err := json.NewDecoder(r.Body).Decode(&backupMethod); err != nil {
		return map[string]interface{}{"success": false}
	}
	switch backupMethod {
	case "sdcard":
		if err := handlers.device.CreateBackup(); err != nil {
			return maybeBB02Err(err, handlers.log)
		}
	case "recovery-words":
		if err := handlers.device.ShowMnemonic(); err != nil {
			return maybeBB02Err(err, handlers.log)
		}
	default:
		return map[string]interface{}{"success": false}
	}
	return map[string]interface{}{"success": true}
}

func (handlers *Handlers) getBackupsList(_ *http.Request) interface{} {
	handlers.log.Debug("List backups ")
	backups, err := handlers.device.ListBackups()
	if err != nil {
		return maybeBB02Err(err, handlers.log)
	}
	result := []map[string]string{}
	for _, backup := range backups {
		result = append(result, map[string]string{
			"id":   backup.ID,
			"name": backup.Name,
			"date": backup.Time.Format(time.RFC3339),
		})
	}
	return map[string]interface{}{
		"success": true,
		"backups": result,
	}
}

func (handlers *Handlers) postCheckBackup(r *http.Request) interface{} {
	handlers.log.Debug("Checking Backup")
	jsonBody := map[string]bool{}
	if err := json.NewDecoder(r.Body).Decode(&jsonBody); err != nil {
		return map[string]interface{}{"success": false}
	}
	backupID, err := handlers.device.CheckBackup(jsonBody["silent"])
	if err != nil {
		return maybeBB02Err(err, handlers.log)
	}
	return map[string]interface{}{
		"success":  true,
		"backupID": backupID,
	}
}

func (handlers *Handlers) postBackupsRestore(r *http.Request) interface{} {
	var backupID string

	type response struct {
		Success bool   `json:"success"`
		Message string `json:"message,omitempty"`
	}

	if err := json.NewDecoder(r.Body).Decode(&backupID); err != nil {
		return response{Success: false, Message: err.Error()}
	}
	if err := handlers.device.RestoreBackup(backupID); err != nil {
		return maybeBB02Err(err, handlers.log)
	}
	return map[string]interface{}{"success": true}
}

func (handlers *Handlers) getChannelHash(_ *http.Request) interface{} {
	hash, deviceVerified := handlers.device.ChannelHash()
	return map[string]interface{}{
		"hash":           hash,
		"deviceVerified": deviceVerified,
	}
}

func (handlers *Handlers) postChannelHashVerify(r *http.Request) interface{} {
	var verify bool
	if err := json.NewDecoder(r.Body).Decode(&verify); err != nil {
		handlers.log.WithError(err).Panic("could not decode json body")
	}
	handlers.device.ChannelHashVerify(verify)
	return nil
}

func (handlers *Handlers) getCheckSDCard(_ *http.Request) interface{} {
	handlers.log.Debug("Checking if SD Card is inserted")
	sdCardInserted, err := handlers.device.CheckSDCard()
	if err != nil {
		return false
	}
	return sdCardInserted
}

func (handlers *Handlers) postInsertSDCard(r *http.Request) interface{} {
	handlers.log.Debug("Insert SD Card if not inserted")
	err := handlers.device.InsertRemoveSDCard(messages.InsertRemoveSDCardRequest_INSERT_CARD)
	if err != nil {
		return maybeBB02Err(err, handlers.log)
	}
	return map[string]interface{}{"success": true}
}

func (handlers *Handlers) postRemoveSDCard(r *http.Request) interface{} {
	handlers.log.Debug("Remove SD Card if inserted")
	err := handlers.device.InsertRemoveSDCard(messages.InsertRemoveSDCardRequest_REMOVE_CARD)
	if err != nil {
		return maybeBB02Err(err, handlers.log)
	}
	return map[string]interface{}{"success": true}
}

func (handlers *Handlers) postSetMnemonicPassphraseEnabled(r *http.Request) interface{} {
	var enabled bool
	if err := json.NewDecoder(r.Body).Decode(&enabled); err != nil {
		return map[string]interface{}{"success": false}
	}
	if err := handlers.device.SetMnemonicPassphraseEnabled(enabled); err != nil {
		return maybeBB02Err(err, handlers.log)
	}
	return map[string]interface{}{"success": true}
}

func (handlers *Handlers) getVersionHandler(_ *http.Request) interface{} {
	currentVersion := handlers.device.Version()
	newVersion := bitbox02bootloader.BundledFirmwareVersion(handlers.device.Product())

	return struct {
		CurrentVersion         string `json:"currentVersion"`
		NewVersion             string `json:"newVersion"`
		CanUpgrade             bool   `json:"canUpgrade"`
		CanGotoStartupSettings bool   `json:"canGotoStartupSettings"`
		// If true, creating a backup using the mnemonic recovery words instead of the microSD card
		// is supported in the initial setup.
		//
		// If false, the backup must be performed using the microSD card in the initial setup.
		//
		// This has no influence over whether one can display the recovery words after the initial
		// setup - that is always possible regardless of this value.
		CanBackupWithRecoveryWords bool `json:"canBackupWithRecoveryWords"`
		// If true, it is possible to create a 12-word seed by passing `16` as `seedLen` to
		// `SetPassword()`. Otherwise, only `32` is allowed, corresponding to 24 words.
		CanCreate12Words bool `json:"canCreate12Words"`
		CanBIP85         bool `json:"canBIP85"`
	}{
		CurrentVersion:             currentVersion.String(),
		NewVersion:                 newVersion.String(),
		CanUpgrade:                 newVersion.AtLeast(currentVersion) && currentVersion.String() != newVersion.String(),
		CanGotoStartupSettings:     currentVersion.AtLeast(semver.NewSemVer(9, 6, 0)),
		CanBackupWithRecoveryWords: currentVersion.AtLeast(semver.NewSemVer(9, 13, 0)),
		CanCreate12Words:           currentVersion.AtLeast(semver.NewSemVer(9, 6, 0)),
		CanBIP85:                   currentVersion.AtLeast(semver.NewSemVer(9, 16, 0)),
	}
}

func (handlers *Handlers) postUpgradeFirmwareHandler(_ *http.Request) interface{} {
	err := handlers.device.UpgradeFirmware()
	if err != nil {
		return maybeBB02Err(err, handlers.log)
	}
	return nil
}

func (handlers *Handlers) postResetHandler(_ *http.Request) interface{} {
	err := handlers.device.Reset()
	if err != nil {
		return maybeBB02Err(err, handlers.log)
	}
	return map[string]interface{}{"success": true}
}

func (handlers *Handlers) postShowMnemonicHandler(_ *http.Request) interface{} {
	err := handlers.device.ShowMnemonic()
	if err != nil {
		return maybeBB02Err(err, handlers.log)
	}
	return map[string]interface{}{"success": true}
}

func (handlers *Handlers) postRestoreFromMnemonicHandler(_ *http.Request) interface{} {
	err := handlers.device.RestoreFromMnemonic()
	if err != nil {
		return maybeBB02Err(err, handlers.log)
	}
	return map[string]interface{}{"success": true}
}

func (handlers *Handlers) postGotoStartupSettings(_ *http.Request) interface{} {
	err := handlers.device.GotoStartupSettings()
	if err != nil {
		return maybeBB02Err(err, handlers.log)
	}
	return map[string]interface{}{"success": true}
}

func (handlers *Handlers) getRootFingerprint(_ *http.Request) interface{} {
	fingerprint, err := handlers.device.RootFingerprint()
	if err != nil {
		return maybeBB02Err(err, handlers.log)
	}
	return map[string]interface{}{
		"success":         true,
		"rootFingerprint": hex.EncodeToString(fingerprint),
	}
}

func (handlers *Handlers) postInvokeBIP85Handler(_ *http.Request) interface{} {
	err := handlers.device.BIP85AppBip39()
	if err != nil {
		return maybeBB02Err(err, handlers.log)
	}
	return map[string]interface{}{"success": true}
}<|MERGE_RESOLUTION|>--- conflicted
+++ resolved
@@ -55,10 +55,6 @@
 	Product() bitbox02common.Product
 	GotoStartupSettings() error
 	RootFingerprint() ([]byte, error)
-<<<<<<< HEAD
-	DeterministicEntropy() ([]byte, error)
-=======
->>>>>>> 23b9065c
 	BIP85AppBip39() error
 }
 
