// Copyright 2018 Shift Devices AG
// Copyright 2020 Shift Crypto AG
//
// Licensed under the Apache License, Version 2.0 (the "License");
// you may not use this file except in compliance with the License.
// You may obtain a copy of the License at
//
//      http://www.apache.org/licenses/LICENSE-2.0
//
// Unless required by applicable law or agreed to in writing, software
// distributed under the License is distributed on an "AS IS" BASIS,
// WITHOUT WARRANTIES OR CONDITIONS OF ANY KIND, either express or implied.
// See the License for the specific language governing permissions and
// limitations under the License.

package handlers

import (
	"context"
	"encoding/base64"
	"encoding/json"
	"fmt"
	"math/big"
	"net/http"
	"os"
	"path/filepath"
	"strings"
	"time"

	"github.com/BitBoxSwiss/bitbox-wallet-app/backend"
	"github.com/BitBoxSwiss/bitbox-wallet-app/backend/accounts"
	"github.com/BitBoxSwiss/bitbox-wallet-app/backend/accounts/errors"
	"github.com/BitBoxSwiss/bitbox-wallet-app/backend/accounts/types"
	"github.com/BitBoxSwiss/bitbox-wallet-app/backend/coins/btc"
	"github.com/BitBoxSwiss/bitbox-wallet-app/backend/coins/btc/util"
	"github.com/BitBoxSwiss/bitbox-wallet-app/backend/coins/coin"
	"github.com/BitBoxSwiss/bitbox-wallet-app/backend/coins/eth"
	"github.com/BitBoxSwiss/bitbox-wallet-app/backend/coins/eth/etherscan"
	"github.com/BitBoxSwiss/bitbox-wallet-app/backend/keystore"
	"github.com/BitBoxSwiss/bitbox-wallet-app/backend/signing"
	"github.com/BitBoxSwiss/bitbox-wallet-app/util/config"
	"github.com/BitBoxSwiss/bitbox-wallet-app/util/errp"
	"github.com/BitBoxSwiss/bitbox02-api-go/api/firmware"
	"github.com/btcsuite/btcd/btcutil"
	"github.com/btcsuite/btcd/wire"
	"github.com/gorilla/mux"
	"github.com/sirupsen/logrus"
)

// Handlers provides a web api to the account.
type Handlers struct {
	account accounts.Interface
	log     *logrus.Entry
}

// NewHandlers creates a new Handlers instance.
func NewHandlers(
	handleFunc func(string, func(*http.Request) (interface{}, error)) *mux.Route, log *logrus.Entry) *Handlers {
	handlers := &Handlers{log: log}

	handleFunc("/init", handlers.postInit).Methods("POST")
	handleFunc("/status", handlers.getAccountStatus).Methods("GET")
	handleFunc("/transactions", handlers.ensureAccountInitialized(handlers.getAccountTransactions)).Methods("GET")
	handleFunc("/transaction", handlers.ensureAccountInitialized(handlers.getAccountTransaction)).Methods("GET")
	handleFunc("/export", handlers.ensureAccountInitialized(handlers.postExportTransactions)).Methods("POST")
	handleFunc("/info", handlers.ensureAccountInitialized(handlers.getAccountInfo)).Methods("GET")
	handleFunc("/utxos", handlers.ensureAccountInitialized(handlers.getUTXOs)).Methods("GET")
	handleFunc("/balance", handlers.ensureAccountInitialized(handlers.getAccountBalance)).Methods("GET")
	handleFunc("/sendtx", handlers.ensureAccountInitialized(handlers.postAccountSendTx)).Methods("POST")
	handleFunc("/fee-targets", handlers.ensureAccountInitialized(handlers.getAccountFeeTargets)).Methods("GET")
	handleFunc("/tx-proposal", handlers.ensureAccountInitialized(handlers.postAccountTxProposal)).Methods("POST")
	handleFunc("/receive-addresses", handlers.ensureAccountInitialized(handlers.getReceiveAddresses)).Methods("GET")
	handleFunc("/verify-address", handlers.ensureAccountInitialized(handlers.postVerifyAddress)).Methods("POST")
	handleFunc("/verify-extended-public-key", handlers.ensureAccountInitialized(handlers.postVerifyExtendedPublicKey)).Methods("POST")
	handleFunc("/sign-address", handlers.ensureAccountInitialized(handlers.postSignBTCAddress)).Methods("POST")
	handleFunc("/has-secure-output", handlers.ensureAccountInitialized(handlers.getHasSecureOutput)).Methods("GET")
	handleFunc("/has-payment-request", handlers.ensureAccountInitialized(handlers.getHasPaymentRequest)).Methods("GET")
	handleFunc("/notes/tx", handlers.ensureAccountInitialized(handlers.postSetTxNote)).Methods("POST")
	handleFunc("/connect-keystore", handlers.ensureAccountInitialized(handlers.postConnectKeystore)).Methods("POST")
	handleFunc("/eth-sign-msg", handlers.ensureAccountInitialized(handlers.postEthSignMsg)).Methods("POST")
	handleFunc("/eth-sign-typed-msg", handlers.ensureAccountInitialized(handlers.postEthSignTypedMsg)).Methods("POST")
	handleFunc("/eth-sign-wallet-connect-tx", handlers.ensureAccountInitialized(handlers.postEthSignWalletConnectTx)).Methods("POST")
	return handlers
}

// Init installs a account as a base for the web api. This needs to be called before any requests are
// made.
func (handlers *Handlers) Init(account accounts.Interface) {
	handlers.account = account
}

// Uninit removes the account. After this, no requests should be made.
func (handlers *Handlers) Uninit() {
	handlers.account = nil
}

<<<<<<< HEAD
func (handlers *Handlers) formatAmountAsJSON(amount coin.Amount, isFee bool) coin.FormattedAmount {
	accountCoin := handlers.account.Coin()
	return coin.FormattedAmount{
		Amount: accountCoin.FormatAmount(amount, isFee),
		Unit:   accountCoin.GetFormatUnit(isFee),
		Conversions: coin.Conversions(
			amount,
			accountCoin,
			isFee,
			handlers.account.Config().RateUpdater,
			util.FormatBtcAsSat(handlers.account.Config().BtcCurrencyUnit),
		),
	}
}

func (handlers *Handlers) formatAmountAtTimeAsJSON(amount coin.Amount, timeStamp *time.Time) coin.FormattedAmount {
	accountCoin := handlers.account.Coin()
	conversions, estimated := coin.ConversionsAtTime(
		amount,
		handlers.account.Coin(),
		false,
		handlers.account.Config().RateUpdater,
		util.FormatBtcAsSat(handlers.account.Config().BtcCurrencyUnit),
		timeStamp,
	)
	return coin.FormattedAmount{
		Amount:      accountCoin.FormatAmount(amount, false),
		Unit:        accountCoin.GetFormatUnit(false),
		Conversions: conversions,
		Estimated:   estimated,
	}
}

func (handlers *Handlers) formatBTCAmountAsJSON(amount btcutil.Amount, isFee bool) coin.FormattedAmount {
	return handlers.formatAmountAsJSON(coin.NewAmountFromInt64(int64(amount)), isFee)
}

// Transaction is the info returned per transaction by the /transactions and /transaction endpoint.
type Transaction struct {
	TxID                     string               `json:"txID"`
	InternalID               string               `json:"internalID"`
	NumConfirmations         int                  `json:"numConfirmations"`
	NumConfirmationsComplete int                  `json:"numConfirmationsComplete"`
	Type                     string               `json:"type"`
	Status                   accounts.TxStatus    `json:"status"`
	Amount                   coin.FormattedAmount `json:"amount"`
	AmountAtTime             coin.FormattedAmount `json:"amountAtTime"`
	DeductedAmountAtTime     coin.FormattedAmount `json:"deductedAmountAtTime"`
	Fee                      coin.FormattedAmount `json:"fee"`
	Time                     *string              `json:"time"`
	Addresses                []string             `json:"addresses"`
	Note                     string               `json:"note"`

	// BTC specific fields.
	VSize        int64                `json:"vsize"`
	Size         int64                `json:"size"`
	Weight       int64                `json:"weight"`
	FeeRatePerKb coin.FormattedAmount `json:"feeRatePerKb"`
=======
// Transaction is the info returned per transaction by the /transactions and /transaction endpoint.
type Transaction struct {
	TxID                     string                              `json:"txID"`
	InternalID               string                              `json:"internalID"`
	NumConfirmations         int                                 `json:"numConfirmations"`
	NumConfirmationsComplete int                                 `json:"numConfirmationsComplete"`
	Type                     string                              `json:"type"`
	Status                   accounts.TxStatus                   `json:"status"`
	Amount                   coin.FormattedAmountWithConversions `json:"amount"`
	AmountAtTime             coin.FormattedAmountWithConversions `json:"amountAtTime"`
	DeductedAmountAtTime     coin.FormattedAmountWithConversions `json:"deductedAmountAtTime"`
	Fee                      coin.FormattedAmountWithConversions `json:"fee"`
	Time                     *string                             `json:"time"`
	Addresses                []string                            `json:"addresses"`
	Note                     string                              `json:"note"`

	// BTC specific fields.
	VSize        int64                               `json:"vsize"`
	Size         int64                               `json:"size"`
	Weight       int64                               `json:"weight"`
	FeeRatePerKb coin.FormattedAmountWithConversions `json:"feeRatePerKb"`
>>>>>>> e90f343d

	// ETH specific fields
	Gas   uint64  `json:"gas"`
	Nonce *uint64 `json:"nonce"`
}

func (handlers *Handlers) ensureAccountInitialized(h func(*http.Request) (interface{}, error)) func(*http.Request) (interface{}, error) {
	return func(request *http.Request) (interface{}, error) {
		if handlers.account == nil {
			return nil, errp.New("Account was uninitialized. Cannot handle request.")
		}
		return h(request)
	}
}

// getTxInfoJSON encodes a given transaction in JSON.
// If `detail` is false, Coin related details, fees and historical fiat amount won't be included.
func (handlers *Handlers) getTxInfoJSON(txInfo *accounts.TransactionData, detail bool) Transaction {
<<<<<<< HEAD
	var feeString coin.FormattedAmount
	if txInfo.Fee != nil {
		feeString = handlers.formatAmountAsJSON(*txInfo.Fee, true)
	}
	amount := handlers.formatAmountAsJSON(txInfo.Amount, false)
	amountAtTime := coin.FormattedAmount{
		Amount: amount.Amount,
		Unit:   amount.Unit,
=======
	accountConfig := handlers.account.Config()
	var feeString coin.FormattedAmountWithConversions
	if txInfo.Fee != nil {
		feeString = txInfo.Fee.FormatWithConversions(handlers.account.Coin(), true, accountConfig.RateUpdater)
>>>>>>> e90f343d
	}
	amount := txInfo.Amount.FormatWithConversions(handlers.account.Coin(), false, accountConfig.RateUpdater)
	var formattedTime *string
	timestamp := txInfo.Timestamp
	if timestamp == nil {
		timestamp = txInfo.CreatedTimestamp
	}

<<<<<<< HEAD
	var deductedAmountAtTime coin.FormattedAmount
=======
	deductedAmountAtTime := txInfo.DeductedAmount.FormatWithConversionsAtTime(handlers.account.Coin(), timestamp, accountConfig.RateUpdater)
	amountAtTime := txInfo.Amount.FormatWithConversionsAtTime(handlers.account.Coin(), timestamp, accountConfig.RateUpdater)

>>>>>>> e90f343d
	if timestamp != nil {
		t := timestamp.Format(time.RFC3339)
		formattedTime = &t
	}

	addresses := []string{}
	for _, addressAndAmount := range txInfo.Addresses {
		addresses = append(addresses, addressAndAmount.Address)
	}
	txInfoJSON := Transaction{
		TxID:                     txInfo.TxID,
		InternalID:               txInfo.InternalID,
		NumConfirmations:         txInfo.NumConfirmations,
		NumConfirmationsComplete: txInfo.NumConfirmationsComplete,
		Type: map[accounts.TxType]string{
			accounts.TxTypeReceive:  "receive",
			accounts.TxTypeSend:     "send",
			accounts.TxTypeSendSelf: "send_to_self",
		}[txInfo.Type],
		Status:               txInfo.Status,
		Amount:               amount,
		AmountAtTime:         amountAtTime,
		DeductedAmountAtTime: deductedAmountAtTime,
		Time:                 formattedTime,
		Addresses:            addresses,
		Note:                 handlers.account.TxNote(txInfo.InternalID),
		Fee:                  feeString,
	}

	if detail {
		switch handlers.account.Coin().(type) {
		case *btc.Coin:
			txInfoJSON.VSize = txInfo.VSize
			txInfoJSON.Size = txInfo.Size
			txInfoJSON.Weight = txInfo.Weight
			feeRatePerKb := txInfo.FeeRatePerKb
			if feeRatePerKb != nil {
				txInfoJSON.FeeRatePerKb = coin.ConvertBTCAmount(handlers.account.Coin(), *feeRatePerKb, true, accountConfig.RateUpdater)
			}
		case *eth.Coin:
			txInfoJSON.Gas = txInfo.Gas
			txInfoJSON.Nonce = txInfo.Nonce
		}
	}
	return txInfoJSON
}

func (handlers *Handlers) getAccountTransactions(*http.Request) (interface{}, error) {
	var result struct {
		Success      bool          `json:"success"`
		Transactions []Transaction `json:"list"`
	}
	txs, err := handlers.account.Transactions()
	if err != nil {
		return result, nil
	}
	result.Transactions = []Transaction{}
	for _, txInfo := range txs {
		if txInfo.IsErc20 && big.NewInt(0).Cmp(txInfo.Amount.BigInt()) == 0 {
			// skipping 0 amount erc20 txs to mitigate Address Poisoning attack
			continue
		}
		result.Transactions = append(result.Transactions, handlers.getTxInfoJSON(txInfo, false))
	}
	result.Success = true
	return result, nil
}

func (handlers *Handlers) getAccountTransaction(r *http.Request) (interface{}, error) {
	internalID := r.URL.Query().Get("id")
	txs, err := handlers.account.Transactions()
	if err != nil {
		return nil, err
	}
	for _, txInfo := range txs {
		if txInfo.InternalID != internalID {
			continue
		}

		return handlers.getTxInfoJSON(txInfo, true), nil
	}
	return nil, nil
}

func (handlers *Handlers) postExportTransactions(*http.Request) (interface{}, error) {
	type result struct {
		Success      bool   `json:"success"`
		ErrorMessage string `json:"errorMessage"`
	}
	name := fmt.Sprintf("%s-%s-export.csv", time.Now().Format("2006-01-02-at-15-04-05"), handlers.account.Config().Config.Code)
	exportsDir, err := config.ExportsDir()
	if err != nil {
		handlers.log.WithError(err).Error("error exporting account")
		return result{Success: false, ErrorMessage: err.Error()}, nil
	}
	suggestedPath := filepath.Join(exportsDir, name)
	path := handlers.account.Config().GetSaveFilename(suggestedPath)
	if path == "" {
		return nil, nil
	}
	handlers.log.Infof("Export transactions to %s.", path)

	transactions, err := handlers.account.Transactions()
	if err != nil {
		handlers.log.WithError(err).Error("error getting the transactions")
		return result{Success: false, ErrorMessage: err.Error()}, nil
	}

	file, err := os.Create(path)
	if err != nil {
		handlers.log.WithError(err).Error("error creating file")
		return result{Success: false, ErrorMessage: err.Error()}, nil
	}
	if err := handlers.account.ExportCSV(file, transactions); err != nil {
		_ = file.Close()
		handlers.log.WithError(err).Error("error writing file")
		return result{Success: false, ErrorMessage: err.Error()}, nil
	}
	if err := file.Close(); err != nil {
		handlers.log.WithError(err).Error("error closing file")
		return result{Success: false, ErrorMessage: err.Error()}, nil
	}
	if err := handlers.account.Config().UnsafeSystemOpen(path); err != nil {
		handlers.log.WithError(err).Error("error opening file")
		return result{Success: false, ErrorMessage: err.Error()}, nil
	}
	return result{Success: true}, nil
}

func (handlers *Handlers) getAccountInfo(*http.Request) (interface{}, error) {
	return handlers.account.Info(), nil
}

func (handlers *Handlers) getUTXOs(*http.Request) (interface{}, error) {
	accountConfig := handlers.account.Config()
	result := []map[string]interface{}{}

	t, ok := handlers.account.(*btc.Account)

	if !ok {
		return result, errp.New("Interface must be of type btc.Account")
	}

	addressCounts := make(map[string]int)

	spendableOutputs, err := t.SpendableOutputs()
	if err != nil {
		return nil, err
	}

	for _, output := range spendableOutputs {
		address := output.Address.EncodeForHumans()
		addressCounts[address]++
	}

	spendableOutputs, err = t.SpendableOutputs()
	if err != nil {
		return nil, err
	}

	for _, output := range spendableOutputs {
		address := output.Address.EncodeForHumans()
		addressReused := addressCounts[address] > 1

		result = append(result,
			map[string]interface{}{
				"outPoint":      output.OutPoint.String(),
				"txId":          output.OutPoint.Hash.String(),
				"txOutput":      output.OutPoint.Index,
				"amount":        coin.ConvertBTCAmount(handlers.account.Coin(), btcutil.Amount(output.TxOut.Value), false, accountConfig.RateUpdater),
				"address":       address,
				"scriptType":    output.Address.AccountConfiguration.ScriptType(),
				"note":          handlers.account.TxNote(output.OutPoint.Hash.String()),
				"addressReused": addressReused,
				"isChange":      output.IsChange,
			})
	}

	return result, nil
}

func (handlers *Handlers) getAccountBalance(*http.Request) (interface{}, error) {
	accountConfig := handlers.account.Config()
	type balance struct {
		HasAvailable bool                                `json:"hasAvailable"`
		Available    coin.FormattedAmountWithConversions `json:"available"`
		HasIncoming  bool                                `json:"hasIncoming"`
		Incoming     coin.FormattedAmountWithConversions `json:"incoming"`
	}

	type result struct {
		Success bool    `json:"success"`
		Balance balance `json:"balance,omitempty"`
	}
	accountBalance, err := handlers.account.Balance()
	if err != nil {
		return result{Success: false}, nil
	}
<<<<<<< HEAD
	return accounts.FormattedAccountBalance{
		HasAvailable: balance.Available().BigInt().Sign() > 0,
		Available:    handlers.formatAmountAsJSON(balance.Available(), false),
		HasIncoming:  balance.Incoming().BigInt().Sign() > 0,
		Incoming:     handlers.formatAmountAsJSON(balance.Incoming(), false),
=======
	return result{
		Success: true,
		Balance: balance{
			HasAvailable: accountBalance.Available().BigInt().Sign() > 0,
			Available:    accountBalance.Available().FormatWithConversions(handlers.account.Coin(), false, accountConfig.RateUpdater),
			HasIncoming:  accountBalance.Incoming().BigInt().Sign() > 0,
			Incoming:     accountBalance.Incoming().FormatWithConversions(handlers.account.Coin(), false, accountConfig.RateUpdater),
		},
>>>>>>> e90f343d
	}, nil
}

type slip24Request struct {
	RecipientName string `json:"recipientName"`
	Nonce         string `json:"nonce"`
	Memos         []struct {
		Type string `json:"type"`
		Text string `json:"text"`
	} `json:"memos"`
	Outputs []struct {
		Amount  uint64 `json:"amount"`
		Address string `json:"address"`
	} `json:"outputs"`
	Signature string `json:"signature"`
}

func (slip24 slip24Request) toPaymentRequest() (*accounts.PaymentRequest, error) {
	if len(slip24.Outputs) != 1 {
		return nil, errp.New("Missing or multiple payment request output unsupported")
	}

	if len(slip24.Nonce) > 0 {
		return nil, errp.New("Nonce value unsupported")
	}

	sigBytes, err := base64.StdEncoding.DecodeString(slip24.Signature)
	if err != nil {
		return nil, err
	}

	memos := []accounts.TextMemo{}
	for _, memo := range slip24.Memos {
		if memo.Type != "text" {
			return nil, errp.New("Payment request non-text memo unsupported")
		}
		memos = append(memos, accounts.TextMemo{Note: memo.Text})
	}

	return &accounts.PaymentRequest{
		RecipientName: slip24.RecipientName,
		Nonce:         nil,
		Signature:     sigBytes,
		TotalAmount:   slip24.Outputs[0].Amount,
		Memos:         memos,
	}, nil
}

type sendTxInput struct {
	accounts.TxProposalArgs
}

func (input *sendTxInput) UnmarshalJSON(jsonBytes []byte) error {
	jsonBody := struct {
		Address   string `json:"address"`
		SendAll   string `json:"sendAll"`
		FeeTarget string `json:"feeTarget"`
		// Provided in Sat/vByte for BTC/LTC and in Gwei for ETH.
		CustomFee      string         `json:"customFee"`
		Amount         string         `json:"amount"`
		SelectedUTXOS  []string       `json:"selectedUTXOS"`
		Note           string         `json:"note"`
		Counter        int            `json:"counter"`
		PaymentRequest *slip24Request `json:"paymentRequest"`
		UseHighestFee  bool           `json:"useHighestFee"`
	}{}
	if err := json.Unmarshal(jsonBytes, &jsonBody); err != nil {
		return errp.WithStack(err)
	}
	input.RecipientAddress = jsonBody.Address
	var err error
	input.FeeTargetCode, err = accounts.NewFeeTargetCode(jsonBody.FeeTarget)
	if err != nil {
		return errp.WithMessage(err, "Failed to retrieve fee target code")
	}
	if input.FeeTargetCode == accounts.FeeTargetCodeCustom {
		input.CustomFee = jsonBody.CustomFee
	}
	if jsonBody.SendAll == "yes" {
		input.Amount = coin.NewSendAmountAll()
	} else {
		input.Amount = coin.NewSendAmount(jsonBody.Amount)
	}
	input.SelectedUTXOs = map[wire.OutPoint]struct{}{}
	for _, outPointString := range jsonBody.SelectedUTXOS {
		outPoint, err := util.ParseOutPoint([]byte(outPointString))
		if err != nil {
			return err
		}
		input.SelectedUTXOs[*outPoint] = struct{}{}
	}
	input.Note = jsonBody.Note
	if jsonBody.PaymentRequest != nil {
		paymentRequest, err := jsonBody.PaymentRequest.toPaymentRequest()
		if err != nil {
			return err
		}
		input.PaymentRequest = paymentRequest
	}
	input.UseHighestFee = jsonBody.UseHighestFee
	return nil
}

func (handlers *Handlers) postAccountSendTx(r *http.Request) (interface{}, error) {
	var txNote string
	if err := json.NewDecoder(r.Body).Decode(&txNote); err != nil {
		// In case unmarshaling of the tx. note fails for some reason we do not want to abort send
		// because the tx. note is not critical for its functionality/correctness. This is why we do
		// not return but only log an error here.
		handlers.log.WithError(err).Error("Failed to unmarshal transaction note")
	}
	err := handlers.account.SendTx(txNote)
	if errp.Cause(err) == keystore.ErrSigningAborted || errp.Cause(err) == errp.ErrUserAbort {
		return map[string]interface{}{"success": false, "aborted": true}, nil
	}
	if err != nil {
		handlers.log.WithError(err).Error("Failed to send transaction")
		result := map[string]interface{}{"success": false, "errorMessage": err.Error()}
		if strings.Contains(err.Error(), etherscan.ERC20GasErr) {
			result["errorCode"] = errors.ERC20InsufficientGasFunds.Error()
		}
		return result, nil
	}
	return map[string]interface{}{"success": true}, nil
}

func txProposalError(err error) (interface{}, error) {
	if validationErr, ok := errp.Cause(err).(errors.TxValidationError); ok {
		return map[string]interface{}{
			"success":   false,
			"errorCode": validationErr.Error(),
		}, nil
	}
	return nil, errp.WithMessage(err, "Failed to create transaction proposal")
}

func (handlers *Handlers) postAccountTxProposal(r *http.Request) (interface{}, error) {
	accountConfig := handlers.account.Config()
	var input sendTxInput
	if err := json.NewDecoder(r.Body).Decode(&input); err != nil {
		return txProposalError(errp.WithStack(err))
	}
	outputAmount, fee, total, err := handlers.account.TxProposal(&input.TxProposalArgs)
	if err != nil {
		return txProposalError(err)
	}
	return map[string]interface{}{
		"success": true,
		"amount":  outputAmount.FormatWithConversions(handlers.account.Coin(), false, accountConfig.RateUpdater),
		"fee":     fee.FormatWithConversions(handlers.account.Coin(), true, accountConfig.RateUpdater),
		"total":   total.FormatWithConversions(handlers.account.Coin(), false, accountConfig.RateUpdater),
	}, nil
}

func (handlers *Handlers) getAccountFeeTargets(*http.Request) (interface{}, error) {
	type jsonFeeTarget struct {
		Code        accounts.FeeTargetCode `json:"code"`
		FeeRateInfo string                 `json:"feeRateInfo"`
	}

	feeTargets, defaultFeeTarget := handlers.account.FeeTargets()
	result := []jsonFeeTarget{}
	for _, feeTarget := range feeTargets {
		result = append(result, jsonFeeTarget{
			Code:        feeTarget.Code(),
			FeeRateInfo: feeTarget.FormattedFeeRate(),
		})
	}
	return map[string]interface{}{
		"feeTargets":       result,
		"defaultFeeTarget": defaultFeeTarget,
	}, nil
}

func (handlers *Handlers) postInit(*http.Request) (interface{}, error) {
	if handlers.account == nil {
		return nil, errp.New("/init called even though account was not added yet")
	}
	return nil, handlers.account.Initialize()
}

type statusResponse struct {
	// Disabled indicates that the account has not yet been initialized.
	Disabled bool `json:"disabled"`
	// Synced indicates that the account is synced.
	Synced bool `json:"synced"`
	// Offline indicates that the connection to the blockchain network could not be established.
	OfflineError *string `json:"offlineError"`
	// FatalError indicates that there was a fatal error in handling the account. When this happens,
	// an error is shown to the user and the account is made unusable.
	FatalError bool `json:"fatalError"`
}

func (handlers *Handlers) getAccountStatus(*http.Request) (interface{}, error) {
	if handlers.account == nil {
		return statusResponse{Disabled: true}, nil
	}
	offlineErr := handlers.account.Offline()
	var offlineError *string
	if offlineErr != nil {
		s := offlineErr.Error()
		offlineError = &s
	}
	return statusResponse{
		Synced:       handlers.account.Synced(),
		OfflineError: offlineError,
		FatalError:   handlers.account.FatalError(),
	}, nil
}

func (handlers *Handlers) getReceiveAddresses(*http.Request) (interface{}, error) {

	type jsonAddress struct {
		Address   string `json:"address"`
		AddressID string `json:"addressID"`
	}
	type jsonAddressList struct {
		ScriptType *signing.ScriptType `json:"scriptType"`
		Addresses  []jsonAddress       `json:"addresses"`
	}
	addressList := []jsonAddressList{}
	for _, addresses := range handlers.account.GetUnusedReceiveAddresses() {
		addrs := []jsonAddress{}
		for _, address := range addresses.Addresses {
			addrs = append(addrs, jsonAddress{
				Address:   address.EncodeForHumans(),
				AddressID: address.ID(),
			})
		}
		addressList = append(addressList, jsonAddressList{
			ScriptType: addresses.ScriptType,
			Addresses:  addrs,
		})
	}
	return addressList, nil
}

func (handlers *Handlers) postVerifyAddress(r *http.Request) (interface{}, error) {
	var addressID string
	if err := json.NewDecoder(r.Body).Decode(&addressID); err != nil {
		return nil, errp.WithStack(err)
	}
	return handlers.account.VerifyAddress(addressID)
}

func (handlers *Handlers) postVerifyExtendedPublicKey(r *http.Request) (interface{}, error) {
	type result struct {
		Success      bool   `json:"success"`
		ErrorMessage string `json:"errorMessage"`
	}
	var input struct {
		SigningConfigIndex int `json:"signingConfigIndex"`
	}
	if err := json.NewDecoder(r.Body).Decode(&input); err != nil {
		return result{Success: false, ErrorMessage: err.Error()}, nil
	}
	btcAccount, ok := handlers.account.(*btc.Account)
	if !ok {
		return result{
			Success:      false,
			ErrorMessage: "An account must be BTC based to support xpub verification.",
		}, nil
	}
	canVerify, err := btcAccount.VerifyExtendedPublicKey(input.SigningConfigIndex)
	// User canceled keystore connect prompt - no special action or message needed in the frontend.
	if errp.Cause(err) == context.Canceled {
		return result{Success: true}, nil
	}
	if err != nil {
		return result{Success: false, ErrorMessage: err.Error()}, nil
	}
	if !canVerify {
		return result{
			Success:      false,
			ErrorMessage: "This device/keystore does not support verifying xpubs.",
		}, nil
	}
	return result{Success: true}, nil
}

func (handlers *Handlers) getHasSecureOutput(r *http.Request) (interface{}, error) {
	hasSecureOutput, optional, err := handlers.account.CanVerifyAddresses()
	if err != nil {
		return nil, err
	}
	return map[string]interface{}{
		"hasSecureOutput": hasSecureOutput,
		"optional":        optional,
	}, nil
}

func (handlers *Handlers) postSetTxNote(r *http.Request) (interface{}, error) {
	var args struct {
		InternalTxID string `json:"internalTxID"`
		Note         string `json:"note"`
	}
	if err := json.NewDecoder(r.Body).Decode(&args); err != nil {
		return nil, errp.WithStack(err)
	}

	return nil, handlers.account.SetTxNote(args.InternalTxID, args.Note)
}

func (handlers *Handlers) postConnectKeystore(r *http.Request) (interface{}, error) {
	type response struct {
		Success bool `json:"success"`
	}

	_, err := handlers.account.Config().ConnectKeystore()
	return response{Success: err == nil}, nil
}

type signingResponse struct {
	Success      bool   `json:"success"`
	Signature    string `json:"signature"`
	Aborted      bool   `json:"aborted"`
	ErrorMessage string `json:"errorMessage"`
}

func (handlers *Handlers) postEthSignMsg(r *http.Request) (interface{}, error) {
	var signInput string
	if err := json.NewDecoder(r.Body).Decode(&signInput); err != nil {
		return signingResponse{Success: false, ErrorMessage: err.Error()}, nil
	}
	ethAccount, ok := handlers.account.(*eth.Account)
	if !ok {
		return signingResponse{Success: false, ErrorMessage: "Must be an ETH based account"}, nil
	}
	signature, err := ethAccount.SignMsg(signInput)
	if errp.Cause(err) == keystore.ErrSigningAborted || errp.Cause(err) == errp.ErrUserAbort {
		return signingResponse{Success: false, Aborted: true}, nil
	}
	if err != nil {
		handlers.log.WithError(err).Error("Failed to sign message")
		result := signingResponse{Success: false, ErrorMessage: err.Error()}
		return result, nil
	}
	return signingResponse{
		Success:   true,
		Signature: signature,
	}, nil
}

func (handlers *Handlers) postEthSignTypedMsg(r *http.Request) (interface{}, error) {
	var args struct {
		ChainId uint64 `json:"chainId"`
		Data    string `json:"data"`
	}
	if err := json.NewDecoder(r.Body).Decode(&args); err != nil {
		return signingResponse{Success: false, ErrorMessage: err.Error()}, nil
	}
	ethAccount, ok := handlers.account.(*eth.Account)
	if !ok {
		return signingResponse{Success: false, ErrorMessage: "Must be an ETH based account"}, nil
	}
	signature, err := ethAccount.SignTypedMsg(args.ChainId, args.Data)
	if errp.Cause(err) == keystore.ErrSigningAborted || errp.Cause(err) == errp.ErrUserAbort {
		return signingResponse{Success: false, Aborted: true}, nil
	}
	if err != nil {
		handlers.log.WithError(err).Error("Failed to sign typed data")
		result := signingResponse{Success: false, ErrorMessage: err.Error()}
		return result, nil
	}
	return signingResponse{
		Success:   true,
		Signature: signature,
	}, nil
}

// For handling dapp transaction requests through Wallet Connect which can either request tx sign or tx send
// The `json:"send"` bool specifies whether a tx should be only signed (return signature) or signed and broadcast (return tx hash)
// ChainId is needed to allow signing all supported EVM networks via the BBApp.
func (handlers *Handlers) postEthSignWalletConnectTx(r *http.Request) (interface{}, error) {
	var args struct {
		Send    bool                  `json:"send"`
		ChainId uint64                `json:"chainId"`
		Tx      eth.WalletConnectArgs `json:"tx"`
	}
	type response struct {
		Success bool   `json:"success"`
		RawTx   string `json:"rawTx"`
		TxHash  string `json:"txHash"`
	}
	if err := json.NewDecoder(r.Body).Decode(&args); err != nil {
		return signingResponse{Success: false, ErrorMessage: err.Error()}, nil
	}
	ethAccount, ok := handlers.account.(*eth.Account)
	if !ok {
		return signingResponse{Success: false, ErrorMessage: "Must be an ETH based account"}, nil
	}
	txHash, rawTx, err := ethAccount.EthSignWalletConnectTx(args.Send, args.ChainId, args.Tx)
	if errp.Cause(err) == keystore.ErrSigningAborted || errp.Cause(err) == errp.ErrUserAbort {
		return signingResponse{Success: false, Aborted: true}, nil
	}
	if err != nil {
		handlers.log.WithError(err).Error("Failed to send transaction")
		result := signingResponse{Success: false, ErrorMessage: err.Error()}
		return result, nil
	}
	return response{
		Success: true,
		RawTx:   rawTx,
		TxHash:  txHash,
	}, nil
}

func (handlers *Handlers) postSignBTCAddress(r *http.Request) (interface{}, error) {
	type response struct {
		Success      bool   `json:"success"`
		Address      string `json:"address"`
		Signature    string `json:"signature"`
		ErrorMessage string `json:"errorMessage,omitempty"`
		ErrorCode    string `json:"errorCode,omitempty"`
	}

	var request struct {
		AccountCode types.Code         `json:"accountCode"`
		Msg         string             `json:"msg"`
		Format      signing.ScriptType `json:"format"`
	}
	if err := json.NewDecoder(r.Body).Decode(&request); err != nil {
		return response{Success: false, ErrorMessage: err.Error()}, nil
	}

	account, ok := handlers.account.(*btc.Account)
	if !ok {
		return response{
			Success:      false,
			ErrorMessage: "An account must be BTC based to support address signing.",
		}, nil
	}

	address, signature, err := btc.SignBTCAddress(
		account,
		request.Msg,
		request.Format)
	if err != nil {
		if firmware.IsErrorAbort(err) {
			return response{Success: false, ErrorCode: errp.ErrUserAbort.Error()}, nil
		}
		if errp.Cause(err) == backend.ErrWrongKeystore {
			return response{Success: false, ErrorCode: backend.ErrWrongKeystore.Error()}, nil
		}

		handlers.log.WithField("code", account.Config().Config.Code).Error(err)
		return response{Success: false, ErrorMessage: err.Error()}, nil
	}
	return response{Success: true, Address: address, Signature: signature}, nil
}

func (handlers *Handlers) getHasPaymentRequest(r *http.Request) (interface{}, error) {
	type response struct {
		Success      bool   `json:"success"`
		ErrorMessage string `json:"errorMessage,omitempty"`
		ErrorCode    string `json:"errorCode,omitempty"`
	}

	account, ok := handlers.account.(*btc.Account)
	if !ok {
		return response{
			Success:      false,
			ErrorMessage: "An account must be BTC based to support payment requests.",
		}, nil
	}

	keystore, err := account.Config().ConnectKeystore()
	if err != nil {
		return response{Success: false, ErrorMessage: err.Error()}, nil
	}
	err = keystore.SupportsPaymentRequests()
	if err != nil {
		return response{Success: false, ErrorCode: err.Error()}, nil
	}

	return response{Success: true}, nil
}<|MERGE_RESOLUTION|>--- conflicted
+++ resolved
@@ -94,66 +94,6 @@
 	handlers.account = nil
 }
 
-<<<<<<< HEAD
-func (handlers *Handlers) formatAmountAsJSON(amount coin.Amount, isFee bool) coin.FormattedAmount {
-	accountCoin := handlers.account.Coin()
-	return coin.FormattedAmount{
-		Amount: accountCoin.FormatAmount(amount, isFee),
-		Unit:   accountCoin.GetFormatUnit(isFee),
-		Conversions: coin.Conversions(
-			amount,
-			accountCoin,
-			isFee,
-			handlers.account.Config().RateUpdater,
-			util.FormatBtcAsSat(handlers.account.Config().BtcCurrencyUnit),
-		),
-	}
-}
-
-func (handlers *Handlers) formatAmountAtTimeAsJSON(amount coin.Amount, timeStamp *time.Time) coin.FormattedAmount {
-	accountCoin := handlers.account.Coin()
-	conversions, estimated := coin.ConversionsAtTime(
-		amount,
-		handlers.account.Coin(),
-		false,
-		handlers.account.Config().RateUpdater,
-		util.FormatBtcAsSat(handlers.account.Config().BtcCurrencyUnit),
-		timeStamp,
-	)
-	return coin.FormattedAmount{
-		Amount:      accountCoin.FormatAmount(amount, false),
-		Unit:        accountCoin.GetFormatUnit(false),
-		Conversions: conversions,
-		Estimated:   estimated,
-	}
-}
-
-func (handlers *Handlers) formatBTCAmountAsJSON(amount btcutil.Amount, isFee bool) coin.FormattedAmount {
-	return handlers.formatAmountAsJSON(coin.NewAmountFromInt64(int64(amount)), isFee)
-}
-
-// Transaction is the info returned per transaction by the /transactions and /transaction endpoint.
-type Transaction struct {
-	TxID                     string               `json:"txID"`
-	InternalID               string               `json:"internalID"`
-	NumConfirmations         int                  `json:"numConfirmations"`
-	NumConfirmationsComplete int                  `json:"numConfirmationsComplete"`
-	Type                     string               `json:"type"`
-	Status                   accounts.TxStatus    `json:"status"`
-	Amount                   coin.FormattedAmount `json:"amount"`
-	AmountAtTime             coin.FormattedAmount `json:"amountAtTime"`
-	DeductedAmountAtTime     coin.FormattedAmount `json:"deductedAmountAtTime"`
-	Fee                      coin.FormattedAmount `json:"fee"`
-	Time                     *string              `json:"time"`
-	Addresses                []string             `json:"addresses"`
-	Note                     string               `json:"note"`
-
-	// BTC specific fields.
-	VSize        int64                `json:"vsize"`
-	Size         int64                `json:"size"`
-	Weight       int64                `json:"weight"`
-	FeeRatePerKb coin.FormattedAmount `json:"feeRatePerKb"`
-=======
 // Transaction is the info returned per transaction by the /transactions and /transaction endpoint.
 type Transaction struct {
 	TxID                     string                              `json:"txID"`
@@ -175,7 +115,6 @@
 	Size         int64                               `json:"size"`
 	Weight       int64                               `json:"weight"`
 	FeeRatePerKb coin.FormattedAmountWithConversions `json:"feeRatePerKb"`
->>>>>>> e90f343d
 
 	// ETH specific fields
 	Gas   uint64  `json:"gas"`
@@ -194,21 +133,10 @@
 // getTxInfoJSON encodes a given transaction in JSON.
 // If `detail` is false, Coin related details, fees and historical fiat amount won't be included.
 func (handlers *Handlers) getTxInfoJSON(txInfo *accounts.TransactionData, detail bool) Transaction {
-<<<<<<< HEAD
-	var feeString coin.FormattedAmount
-	if txInfo.Fee != nil {
-		feeString = handlers.formatAmountAsJSON(*txInfo.Fee, true)
-	}
-	amount := handlers.formatAmountAsJSON(txInfo.Amount, false)
-	amountAtTime := coin.FormattedAmount{
-		Amount: amount.Amount,
-		Unit:   amount.Unit,
-=======
 	accountConfig := handlers.account.Config()
 	var feeString coin.FormattedAmountWithConversions
 	if txInfo.Fee != nil {
 		feeString = txInfo.Fee.FormatWithConversions(handlers.account.Coin(), true, accountConfig.RateUpdater)
->>>>>>> e90f343d
 	}
 	amount := txInfo.Amount.FormatWithConversions(handlers.account.Coin(), false, accountConfig.RateUpdater)
 	var formattedTime *string
@@ -217,13 +145,9 @@
 		timestamp = txInfo.CreatedTimestamp
 	}
 
-<<<<<<< HEAD
-	var deductedAmountAtTime coin.FormattedAmount
-=======
 	deductedAmountAtTime := txInfo.DeductedAmount.FormatWithConversionsAtTime(handlers.account.Coin(), timestamp, accountConfig.RateUpdater)
 	amountAtTime := txInfo.Amount.FormatWithConversionsAtTime(handlers.account.Coin(), timestamp, accountConfig.RateUpdater)
 
->>>>>>> e90f343d
 	if timestamp != nil {
 		t := timestamp.Format(time.RFC3339)
 		formattedTime = &t
@@ -422,13 +346,6 @@
 	if err != nil {
 		return result{Success: false}, nil
 	}
-<<<<<<< HEAD
-	return accounts.FormattedAccountBalance{
-		HasAvailable: balance.Available().BigInt().Sign() > 0,
-		Available:    handlers.formatAmountAsJSON(balance.Available(), false),
-		HasIncoming:  balance.Incoming().BigInt().Sign() > 0,
-		Incoming:     handlers.formatAmountAsJSON(balance.Incoming(), false),
-=======
 	return result{
 		Success: true,
 		Balance: balance{
@@ -437,7 +354,6 @@
 			HasIncoming:  accountBalance.Incoming().BigInt().Sign() > 0,
 			Incoming:     accountBalance.Incoming().FormatWithConversions(handlers.account.Coin(), false, accountConfig.RateUpdater),
 		},
->>>>>>> e90f343d
 	}, nil
 }
 
