// Copyright 2018 Shift Devices AG
// Copyright 2020 Shift Crypto AG
//
// Licensed under the Apache License, Version 2.0 (the "License");
// you may not use this file except in compliance with the License.
// You may obtain a copy of the License at
//
//      http://www.apache.org/licenses/LICENSE-2.0
//
// Unless required by applicable law or agreed to in writing, software
// distributed under the License is distributed on an "AS IS" BASIS,
// WITHOUT WARRANTIES OR CONDITIONS OF ANY KIND, either express or implied.
// See the License for the specific language governing permissions and
// limitations under the License.

package handlers

import (
	"context"
	"encoding/base64"
	"encoding/json"
	"fmt"
	"math/big"
	"net/http"
	"os"
	"path/filepath"
	"strings"
	"time"

	"github.com/BitBoxSwiss/bitbox-wallet-app/backend"
	"github.com/BitBoxSwiss/bitbox-wallet-app/backend/accounts"
	"github.com/BitBoxSwiss/bitbox-wallet-app/backend/accounts/errors"
	"github.com/BitBoxSwiss/bitbox-wallet-app/backend/accounts/types"
	"github.com/BitBoxSwiss/bitbox-wallet-app/backend/coins/btc"
	"github.com/BitBoxSwiss/bitbox-wallet-app/backend/coins/btc/util"
	"github.com/BitBoxSwiss/bitbox-wallet-app/backend/coins/coin"
	"github.com/BitBoxSwiss/bitbox-wallet-app/backend/coins/eth"
	"github.com/BitBoxSwiss/bitbox-wallet-app/backend/coins/eth/etherscan"
	"github.com/BitBoxSwiss/bitbox-wallet-app/backend/keystore"
	"github.com/BitBoxSwiss/bitbox-wallet-app/backend/signing"
	"github.com/BitBoxSwiss/bitbox-wallet-app/util/config"
	"github.com/BitBoxSwiss/bitbox-wallet-app/util/errp"
	"github.com/BitBoxSwiss/bitbox02-api-go/api/firmware"
	"github.com/btcsuite/btcd/btcutil"
	"github.com/btcsuite/btcd/wire"
	"github.com/gorilla/mux"
	"github.com/sirupsen/logrus"
)

// Handlers provides a web api to the account.
type Handlers struct {
	account accounts.Interface
	log     *logrus.Entry
}

// NewHandlers creates a new Handlers instance.
func NewHandlers(
	handleFunc func(string, func(*http.Request) (interface{}, error)) *mux.Route, log *logrus.Entry) *Handlers {
	handlers := &Handlers{log: log}

	handleFunc("/init", handlers.postInit).Methods("POST")
	handleFunc("/status", handlers.getAccountStatus).Methods("GET")
	handleFunc("/transactions", handlers.ensureAccountInitialized(handlers.getAccountTransactions)).Methods("GET")
	handleFunc("/transaction", handlers.ensureAccountInitialized(handlers.getAccountTransaction)).Methods("GET")
	handleFunc("/export", handlers.ensureAccountInitialized(handlers.postExportTransactions)).Methods("POST")
	handleFunc("/info", handlers.ensureAccountInitialized(handlers.getAccountInfo)).Methods("GET")
	handleFunc("/utxos", handlers.ensureAccountInitialized(handlers.getUTXOs)).Methods("GET")
	handleFunc("/balance", handlers.ensureAccountInitialized(handlers.getAccountBalance)).Methods("GET")
	handleFunc("/sendtx", handlers.ensureAccountInitialized(handlers.postAccountSendTx)).Methods("POST")
	handleFunc("/fee-targets", handlers.ensureAccountInitialized(handlers.getAccountFeeTargets)).Methods("GET")
	handleFunc("/tx-proposal", handlers.ensureAccountInitialized(handlers.postAccountTxProposal)).Methods("POST")
	handleFunc("/receive-addresses", handlers.ensureAccountInitialized(handlers.getReceiveAddresses)).Methods("GET")
	handleFunc("/verify-address", handlers.ensureAccountInitialized(handlers.postVerifyAddress)).Methods("POST")
	handleFunc("/verify-extended-public-key", handlers.ensureAccountInitialized(handlers.postVerifyExtendedPublicKey)).Methods("POST")
	handleFunc("/sign-address", handlers.ensureAccountInitialized(handlers.postSignBTCAddress)).Methods("POST")
	handleFunc("/has-secure-output", handlers.ensureAccountInitialized(handlers.getHasSecureOutput)).Methods("GET")
	handleFunc("/has-payment-request", handlers.ensureAccountInitialized(handlers.getHasPaymentRequest)).Methods("GET")
	handleFunc("/notes/tx", handlers.ensureAccountInitialized(handlers.postSetTxNote)).Methods("POST")
	handleFunc("/connect-keystore", handlers.ensureAccountInitialized(handlers.postConnectKeystore)).Methods("POST")
	handleFunc("/eth-sign-msg", handlers.ensureAccountInitialized(handlers.postEthSignMsg)).Methods("POST")
	handleFunc("/eth-sign-typed-msg", handlers.ensureAccountInitialized(handlers.postEthSignTypedMsg)).Methods("POST")
	handleFunc("/eth-sign-wallet-connect-tx", handlers.ensureAccountInitialized(handlers.postEthSignWalletConnectTx)).Methods("POST")
	return handlers
}

// Init installs a account as a base for the web api. This needs to be called before any requests are
// made.
func (handlers *Handlers) Init(account accounts.Interface) {
	handlers.account = account
}

// Uninit removes the account. After this, no requests should be made.
func (handlers *Handlers) Uninit() {
	handlers.account = nil
}

func (handlers *Handlers) formatAmountAsJSON(amount coin.Amount, isFee bool) coin.FormattedAmount {
	accountCoin := handlers.account.Coin()
	return coin.FormattedAmount{
		Amount: accountCoin.FormatAmount(amount, isFee),
		Unit:   accountCoin.GetFormatUnit(isFee),
		Conversions: coin.Conversions(
			amount,
			accountCoin,
			isFee,
			handlers.account.Config().RateUpdater,
			util.FormatBtcAsSat(handlers.account.Config().BtcCurrencyUnit),
		),
	}
}

func (handlers *Handlers) formatAmountAtTimeAsJSON(amount coin.Amount, timeStamp *time.Time) coin.FormattedAmount {
	accountCoin := handlers.account.Coin()
	conversions, estimated := coin.ConversionsAtTime(
		amount,
		handlers.account.Coin(),
		false,
		handlers.account.Config().RateUpdater,
		util.FormatBtcAsSat(handlers.account.Config().BtcCurrencyUnit),
		timeStamp,
	)
	return coin.FormattedAmount{
		Amount:      accountCoin.FormatAmount(amount, false),
		Unit:        accountCoin.GetFormatUnit(false),
		Conversions: conversions,
		Estimated:   estimated,
	}
}

func (handlers *Handlers) formatBTCAmountAsJSON(amount btcutil.Amount, isFee bool) coin.FormattedAmount {
	return handlers.formatAmountAsJSON(coin.NewAmountFromInt64(int64(amount)), isFee)
}

// Transaction is the info returned per transaction by the /transactions and /transaction endpoint.
type Transaction struct {
<<<<<<< HEAD
	TxID                     string               `json:"txID"`
	InternalID               string               `json:"internalID"`
	NumConfirmations         int                  `json:"numConfirmations"`
	NumConfirmationsComplete int                  `json:"numConfirmationsComplete"`
	Type                     string               `json:"type"`
	Status                   accounts.TxStatus    `json:"status"`
	Amount                   coin.FormattedAmount `json:"amount"`
	AmountAtTime             coin.FormattedAmount `json:"amountAtTime"`
	Fee                      coin.FormattedAmount `json:"fee"`
	Time                     *string              `json:"time"`
	Addresses                []string             `json:"addresses"`
	Note                     string               `json:"note"`
=======
	TxID                     string            `json:"txID"`
	InternalID               string            `json:"internalID"`
	NumConfirmations         int               `json:"numConfirmations"`
	NumConfirmationsComplete int               `json:"numConfirmationsComplete"`
	Type                     string            `json:"type"`
	Status                   accounts.TxStatus `json:"status"`
	Amount                   FormattedAmount   `json:"amount"`
	AmountAtTime             FormattedAmount   `json:"amountAtTime"`
	DeductedAmountAtTime     FormattedAmount   `json:"deductedAmountAtTime"`
	Fee                      FormattedAmount   `json:"fee"`
	Time                     *string           `json:"time"`
	Addresses                []string          `json:"addresses"`
	Note                     string            `json:"note"`
>>>>>>> 866a20dc

	// BTC specific fields.
	VSize        int64                `json:"vsize"`
	Size         int64                `json:"size"`
	Weight       int64                `json:"weight"`
	FeeRatePerKb coin.FormattedAmount `json:"feeRatePerKb"`

	// ETH specific fields
	Gas   uint64  `json:"gas"`
	Nonce *uint64 `json:"nonce"`
}

func (handlers *Handlers) ensureAccountInitialized(h func(*http.Request) (interface{}, error)) func(*http.Request) (interface{}, error) {
	return func(request *http.Request) (interface{}, error) {
		if handlers.account == nil {
			return nil, errp.New("Account was uninitialized. Cannot handle request.")
		}
		return h(request)
	}
}

// getTxInfoJSON encodes a given transaction in JSON.
// If `detail` is false, Coin related details, fees and historical fiat amount won't be included.
func (handlers *Handlers) getTxInfoJSON(txInfo *accounts.TransactionData, detail bool) Transaction {
	var feeString coin.FormattedAmount
	if txInfo.Fee != nil {
		feeString = handlers.formatAmountAsJSON(*txInfo.Fee, true)
	}
	amount := handlers.formatAmountAsJSON(txInfo.Amount, false)
	amountAtTime := coin.FormattedAmount{
		Amount: amount.Amount,
		Unit:   amount.Unit,
	}
	var formattedTime *string
	timestamp := txInfo.Timestamp
	if timestamp == nil {
		timestamp = txInfo.CreatedTimestamp
	}

	var deductedAmountAtTime FormattedAmount
	if timestamp != nil {
		t := timestamp.Format(time.RFC3339)
		formattedTime = &t
		amountAtTime = handlers.formatAmountAtTimeAsJSON(txInfo.Amount, timestamp)
		deductedAmountAtTime = handlers.formatAmountAtTimeAsJSON(txInfo.DeductedAmount, timestamp)
	}

	addresses := []string{}
	for _, addressAndAmount := range txInfo.Addresses {
		addresses = append(addresses, addressAndAmount.Address)
	}
	txInfoJSON := Transaction{
		TxID:                     txInfo.TxID,
		InternalID:               txInfo.InternalID,
		NumConfirmations:         txInfo.NumConfirmations,
		NumConfirmationsComplete: txInfo.NumConfirmationsComplete,
		Type: map[accounts.TxType]string{
			accounts.TxTypeReceive:  "receive",
			accounts.TxTypeSend:     "send",
			accounts.TxTypeSendSelf: "send_to_self",
		}[txInfo.Type],
		Status:               txInfo.Status,
		Amount:               amount,
		AmountAtTime:         amountAtTime,
		DeductedAmountAtTime: deductedAmountAtTime,
		Time:                 formattedTime,
		Addresses:            addresses,
		Note:                 handlers.account.TxNote(txInfo.InternalID),
		Fee:                  feeString,
	}

	if detail {
		switch handlers.account.Coin().(type) {
		case *btc.Coin:
			txInfoJSON.VSize = txInfo.VSize
			txInfoJSON.Size = txInfo.Size
			txInfoJSON.Weight = txInfo.Weight
			feeRatePerKb := txInfo.FeeRatePerKb
			if feeRatePerKb != nil {
				txInfoJSON.FeeRatePerKb = handlers.formatBTCAmountAsJSON(*feeRatePerKb, true)
			}
		case *eth.Coin:
			txInfoJSON.Gas = txInfo.Gas
			txInfoJSON.Nonce = txInfo.Nonce
		}
	}
	return txInfoJSON
}

func (handlers *Handlers) getAccountTransactions(*http.Request) (interface{}, error) {
	var result struct {
		Success      bool          `json:"success"`
		Transactions []Transaction `json:"list"`
	}
	txs, err := handlers.account.Transactions()
	if err != nil {
		return result, nil
	}
	result.Transactions = []Transaction{}
	for _, txInfo := range txs {
		if txInfo.IsErc20 && big.NewInt(0).Cmp(txInfo.Amount.BigInt()) == 0 {
			// skipping 0 amount erc20 txs to mitigate Address Poisoning attack
			continue
		}
		result.Transactions = append(result.Transactions, handlers.getTxInfoJSON(txInfo, false))
	}
	result.Success = true
	return result, nil
}

func (handlers *Handlers) getAccountTransaction(r *http.Request) (interface{}, error) {
	internalID := r.URL.Query().Get("id")
	txs, err := handlers.account.Transactions()
	if err != nil {
		return nil, err
	}
	for _, txInfo := range txs {
		if txInfo.InternalID != internalID {
			continue
		}

		return handlers.getTxInfoJSON(txInfo, true), nil
	}
	return nil, nil
}

func (handlers *Handlers) postExportTransactions(*http.Request) (interface{}, error) {
	type result struct {
		Success      bool   `json:"success"`
		ErrorMessage string `json:"errorMessage"`
	}
	name := fmt.Sprintf("%s-%s-export.csv", time.Now().Format("2006-01-02-at-15-04-05"), handlers.account.Config().Config.Code)
	exportsDir, err := config.ExportsDir()
	if err != nil {
		handlers.log.WithError(err).Error("error exporting account")
		return result{Success: false, ErrorMessage: err.Error()}, nil
	}
	suggestedPath := filepath.Join(exportsDir, name)
	path := handlers.account.Config().GetSaveFilename(suggestedPath)
	if path == "" {
		return nil, nil
	}
	handlers.log.Infof("Export transactions to %s.", path)

	transactions, err := handlers.account.Transactions()
	if err != nil {
		handlers.log.WithError(err).Error("error getting the transactions")
		return result{Success: false, ErrorMessage: err.Error()}, nil
	}

	file, err := os.Create(path)
	if err != nil {
		handlers.log.WithError(err).Error("error creating file")
		return result{Success: false, ErrorMessage: err.Error()}, nil
	}
	if err := handlers.account.ExportCSV(file, transactions); err != nil {
		_ = file.Close()
		handlers.log.WithError(err).Error("error writing file")
		return result{Success: false, ErrorMessage: err.Error()}, nil
	}
	if err := file.Close(); err != nil {
		handlers.log.WithError(err).Error("error closing file")
		return result{Success: false, ErrorMessage: err.Error()}, nil
	}
	if err := handlers.account.Config().UnsafeSystemOpen(path); err != nil {
		handlers.log.WithError(err).Error("error opening file")
		return result{Success: false, ErrorMessage: err.Error()}, nil
	}
	return result{Success: true}, nil
}

func (handlers *Handlers) getAccountInfo(*http.Request) (interface{}, error) {
	return handlers.account.Info(), nil
}

func (handlers *Handlers) getUTXOs(*http.Request) (interface{}, error) {
	result := []map[string]interface{}{}

	t, ok := handlers.account.(*btc.Account)

	if !ok {
		return result, errp.New("Interface must be of type btc.Account")
	}

	addressCounts := make(map[string]int)

	for _, output := range t.SpendableOutputs() {
		address := output.Address.EncodeForHumans()
		addressCounts[address]++
	}

	for _, output := range t.SpendableOutputs() {
		address := output.Address.EncodeForHumans()
		addressReused := addressCounts[address] > 1

		result = append(result,
			map[string]interface{}{
				"outPoint":      output.OutPoint.String(),
				"txId":          output.OutPoint.Hash.String(),
				"txOutput":      output.OutPoint.Index,
				"amount":        handlers.formatBTCAmountAsJSON(btcutil.Amount(output.TxOut.Value), false),
				"address":       address,
				"scriptType":    output.Address.Configuration.ScriptType(),
				"note":          handlers.account.TxNote(output.OutPoint.Hash.String()),
				"addressReused": addressReused,
				"isChange":      output.IsChange,
			})
	}

	return result, nil
}

func (handlers *Handlers) getAccountBalance(*http.Request) (interface{}, error) {
	balance, err := handlers.account.Balance()
	if err != nil {
		return nil, err
	}
	return accounts.FormattedAccountBalance{
		HasAvailable: balance.Available().BigInt().Sign() > 0,
		Available:    handlers.formatAmountAsJSON(balance.Available(), false),
		HasIncoming:  balance.Incoming().BigInt().Sign() > 0,
		Incoming:     handlers.formatAmountAsJSON(balance.Incoming(), false),
	}, nil
}

type slip24Request struct {
	RecipientName string `json:"recipientName"`
	Nonce         string `json:"nonce"`
	Memos         []struct {
		Type string `json:"type"`
		Text string `json:"text"`
	} `json:"memos"`
	Outputs []struct {
		Amount  uint64 `json:"amount"`
		Address string `json:"address"`
	} `json:"outputs"`
	Signature string `json:"signature"`
}

func (slip24 slip24Request) toPaymentRequest() (*accounts.PaymentRequest, error) {
	if len(slip24.Outputs) != 1 {
		return nil, errp.New("Missing or multiple payment request output unsupported")
	}

	if len(slip24.Nonce) > 0 {
		return nil, errp.New("Nonce value unsupported")
	}

	sigBytes, err := base64.StdEncoding.DecodeString(slip24.Signature)
	if err != nil {
		return nil, err
	}

	memos := []accounts.TextMemo{}
	for _, memo := range slip24.Memos {
		if memo.Type != "text" {
			return nil, errp.New("Payment request non-text memo unsupported")
		}
		memos = append(memos, accounts.TextMemo{Note: memo.Text})
	}

	return &accounts.PaymentRequest{
		RecipientName: slip24.RecipientName,
		Nonce:         nil,
		Signature:     sigBytes,
		TotalAmount:   slip24.Outputs[0].Amount,
		Memos:         memos,
	}, nil
}

type sendTxInput struct {
	accounts.TxProposalArgs
}

func (input *sendTxInput) UnmarshalJSON(jsonBytes []byte) error {
	jsonBody := struct {
		Address   string `json:"address"`
		SendAll   string `json:"sendAll"`
		FeeTarget string `json:"feeTarget"`
		// Provided in Sat/vByte for BTC/LTC and in Gwei for ETH.
		CustomFee      string         `json:"customFee"`
		Amount         string         `json:"amount"`
		SelectedUTXOS  []string       `json:"selectedUTXOS"`
		Note           string         `json:"note"`
		Counter        int            `json:"counter"`
		PaymentRequest *slip24Request `json:"paymentRequest"`
	}{}
	if err := json.Unmarshal(jsonBytes, &jsonBody); err != nil {
		return errp.WithStack(err)
	}
	input.RecipientAddress = jsonBody.Address
	var err error
	input.FeeTargetCode, err = accounts.NewFeeTargetCode(jsonBody.FeeTarget)
	if err != nil {
		return errp.WithMessage(err, "Failed to retrieve fee target code")
	}
	if input.FeeTargetCode == accounts.FeeTargetCodeCustom {
		input.CustomFee = jsonBody.CustomFee
	}
	if jsonBody.SendAll == "yes" {
		input.Amount = coin.NewSendAmountAll()
	} else {
		input.Amount = coin.NewSendAmount(jsonBody.Amount)
	}
	input.SelectedUTXOs = map[wire.OutPoint]struct{}{}
	for _, outPointString := range jsonBody.SelectedUTXOS {
		outPoint, err := util.ParseOutPoint([]byte(outPointString))
		if err != nil {
			return err
		}
		input.SelectedUTXOs[*outPoint] = struct{}{}
	}
	input.Note = jsonBody.Note
	if jsonBody.PaymentRequest != nil {
		paymentRequest, err := jsonBody.PaymentRequest.toPaymentRequest()
		if err != nil {
			return err
		}
		input.PaymentRequest = paymentRequest
	}
	return nil
}

func (handlers *Handlers) postAccountSendTx(r *http.Request) (interface{}, error) {
	var txNote string
	if err := json.NewDecoder(r.Body).Decode(&txNote); err != nil {
		// In case unmarshaling of the tx. note fails for some reason we do not want to abort send
		// because the tx. note is not critical for its functionality/correctness. This is why we do
		// not return but only log an error here.
		handlers.log.WithError(err).Error("Failed to unmarshal transaction note")
	}
	err := handlers.account.SendTx(txNote)
	if errp.Cause(err) == keystore.ErrSigningAborted || errp.Cause(err) == errp.ErrUserAbort {
		return map[string]interface{}{"success": false, "aborted": true}, nil
	}
	if err != nil {
		handlers.log.WithError(err).Error("Failed to send transaction")
		result := map[string]interface{}{"success": false, "errorMessage": err.Error()}
		if strings.Contains(err.Error(), etherscan.ERC20GasErr) {
			result["errorCode"] = errors.ERC20InsufficientGasFunds.Error()
		}
		return result, nil
	}
	return map[string]interface{}{"success": true}, nil
}

func txProposalError(err error) (interface{}, error) {
	if validationErr, ok := errp.Cause(err).(errors.TxValidationError); ok {
		return map[string]interface{}{
			"success":   false,
			"errorCode": validationErr.Error(),
		}, nil
	}
	return nil, errp.WithMessage(err, "Failed to create transaction proposal")
}

func (handlers *Handlers) postAccountTxProposal(r *http.Request) (interface{}, error) {
	var input sendTxInput
	if err := json.NewDecoder(r.Body).Decode(&input); err != nil {
		return txProposalError(errp.WithStack(err))
	}
	outputAmount, fee, total, err := handlers.account.TxProposal(&input.TxProposalArgs)
	if err != nil {
		return txProposalError(err)
	}
	return map[string]interface{}{
		"success": true,
		"amount":  handlers.formatAmountAsJSON(outputAmount, false),
		"fee":     handlers.formatAmountAsJSON(fee, true),
		"total":   handlers.formatAmountAsJSON(total, false),
	}, nil
}

func (handlers *Handlers) getAccountFeeTargets(*http.Request) (interface{}, error) {
	type jsonFeeTarget struct {
		Code        accounts.FeeTargetCode `json:"code"`
		FeeRateInfo string                 `json:"feeRateInfo"`
	}

	feeTargets, defaultFeeTarget := handlers.account.FeeTargets()
	result := []jsonFeeTarget{}
	for _, feeTarget := range feeTargets {
		result = append(result, jsonFeeTarget{
			Code:        feeTarget.Code(),
			FeeRateInfo: feeTarget.FormattedFeeRate(),
		})
	}
	return map[string]interface{}{
		"feeTargets":       result,
		"defaultFeeTarget": defaultFeeTarget,
	}, nil
}

func (handlers *Handlers) postInit(*http.Request) (interface{}, error) {
	if handlers.account == nil {
		return nil, errp.New("/init called even though account was not added yet")
	}
	return nil, handlers.account.Initialize()
}

type statusResponse struct {
	// Disabled indicates that the account has not yet been initialized.
	Disabled bool `json:"disabled"`
	// Synced indicates that the account is synced.
	Synced bool `json:"synced"`
	// Offline indicates that the connection to the blockchain network could not be established.
	OfflineError *string `json:"offlineError"`
	// FatalError indicates that there was a fatal error in handling the account. When this happens,
	// an error is shown to the user and the account is made unusable.
	FatalError bool `json:"fatalError"`
}

func (handlers *Handlers) getAccountStatus(*http.Request) (interface{}, error) {
	if handlers.account == nil {
		return statusResponse{Disabled: true}, nil
	}
	offlineErr := handlers.account.Offline()
	var offlineError *string
	if offlineErr != nil {
		s := offlineErr.Error()
		offlineError = &s
	}
	return statusResponse{
		Synced:       handlers.account.Synced(),
		OfflineError: offlineError,
		FatalError:   handlers.account.FatalError(),
	}, nil
}

func (handlers *Handlers) getReceiveAddresses(*http.Request) (interface{}, error) {

	type jsonAddress struct {
		Address   string `json:"address"`
		AddressID string `json:"addressID"`
	}
	type jsonAddressList struct {
		ScriptType *signing.ScriptType `json:"scriptType"`
		Addresses  []jsonAddress       `json:"addresses"`
	}
	addressList := []jsonAddressList{}
	for _, addresses := range handlers.account.GetUnusedReceiveAddresses() {
		addrs := []jsonAddress{}
		for _, address := range addresses.Addresses {
			addrs = append(addrs, jsonAddress{
				Address:   address.EncodeForHumans(),
				AddressID: address.ID(),
			})
		}
		addressList = append(addressList, jsonAddressList{
			ScriptType: addresses.ScriptType,
			Addresses:  addrs,
		})
	}
	return addressList, nil
}

func (handlers *Handlers) postVerifyAddress(r *http.Request) (interface{}, error) {
	var addressID string
	if err := json.NewDecoder(r.Body).Decode(&addressID); err != nil {
		return nil, errp.WithStack(err)
	}
	return handlers.account.VerifyAddress(addressID)
}

func (handlers *Handlers) postVerifyExtendedPublicKey(r *http.Request) (interface{}, error) {
	type result struct {
		Success      bool   `json:"success"`
		ErrorMessage string `json:"errorMessage"`
	}
	var input struct {
		SigningConfigIndex int `json:"signingConfigIndex"`
	}
	if err := json.NewDecoder(r.Body).Decode(&input); err != nil {
		return result{Success: false, ErrorMessage: err.Error()}, nil
	}
	btcAccount, ok := handlers.account.(*btc.Account)
	if !ok {
		return result{
			Success:      false,
			ErrorMessage: "An account must be BTC based to support xpub verification.",
		}, nil
	}
	canVerify, err := btcAccount.VerifyExtendedPublicKey(input.SigningConfigIndex)
	// User canceled keystore connect prompt - no special action or message needed in the frontend.
	if errp.Cause(err) == context.Canceled {
		return result{Success: true}, nil
	}
	if err != nil {
		return result{Success: false, ErrorMessage: err.Error()}, nil
	}
	if !canVerify {
		return result{
			Success:      false,
			ErrorMessage: "This device/keystore does not support verifying xpubs.",
		}, nil
	}
	return result{Success: true}, nil
}

func (handlers *Handlers) getHasSecureOutput(r *http.Request) (interface{}, error) {
	hasSecureOutput, optional, err := handlers.account.CanVerifyAddresses()
	if err != nil {
		return nil, err
	}
	return map[string]interface{}{
		"hasSecureOutput": hasSecureOutput,
		"optional":        optional,
	}, nil
}

func (handlers *Handlers) postSetTxNote(r *http.Request) (interface{}, error) {
	var args struct {
		InternalTxID string `json:"internalTxID"`
		Note         string `json:"note"`
	}
	if err := json.NewDecoder(r.Body).Decode(&args); err != nil {
		return nil, errp.WithStack(err)
	}

	return nil, handlers.account.SetTxNote(args.InternalTxID, args.Note)
}

func (handlers *Handlers) postConnectKeystore(r *http.Request) (interface{}, error) {
	type response struct {
		Success bool `json:"success"`
	}

	_, err := handlers.account.Config().ConnectKeystore()
	return response{Success: err == nil}, nil
}

type signingResponse struct {
	Success      bool   `json:"success"`
	Signature    string `json:"signature"`
	Aborted      bool   `json:"aborted"`
	ErrorMessage string `json:"errorMessage"`
}

func (handlers *Handlers) postEthSignMsg(r *http.Request) (interface{}, error) {
	var signInput string
	if err := json.NewDecoder(r.Body).Decode(&signInput); err != nil {
		return signingResponse{Success: false, ErrorMessage: err.Error()}, nil
	}
	ethAccount, ok := handlers.account.(*eth.Account)
	if !ok {
		return signingResponse{Success: false, ErrorMessage: "Must be an ETH based account"}, nil
	}
	signature, err := ethAccount.SignMsg(signInput)
	if errp.Cause(err) == keystore.ErrSigningAborted || errp.Cause(err) == errp.ErrUserAbort {
		return signingResponse{Success: false, Aborted: true}, nil
	}
	if err != nil {
		handlers.log.WithError(err).Error("Failed to sign message")
		result := signingResponse{Success: false, ErrorMessage: err.Error()}
		return result, nil
	}
	return signingResponse{
		Success:   true,
		Signature: signature,
	}, nil
}

func (handlers *Handlers) postEthSignTypedMsg(r *http.Request) (interface{}, error) {
	var args struct {
		ChainId uint64 `json:"chainId"`
		Data    string `json:"data"`
	}
	if err := json.NewDecoder(r.Body).Decode(&args); err != nil {
		return signingResponse{Success: false, ErrorMessage: err.Error()}, nil
	}
	ethAccount, ok := handlers.account.(*eth.Account)
	if !ok {
		return signingResponse{Success: false, ErrorMessage: "Must be an ETH based account"}, nil
	}
	signature, err := ethAccount.SignTypedMsg(args.ChainId, args.Data)
	if errp.Cause(err) == keystore.ErrSigningAborted || errp.Cause(err) == errp.ErrUserAbort {
		return signingResponse{Success: false, Aborted: true}, nil
	}
	if err != nil {
		handlers.log.WithError(err).Error("Failed to sign typed data")
		result := signingResponse{Success: false, ErrorMessage: err.Error()}
		return result, nil
	}
	return signingResponse{
		Success:   true,
		Signature: signature,
	}, nil
}

// For handling dapp transaction requests through Wallet Connect which can either request tx sign or tx send
// The `json:"send"` bool specifies whether a tx should be only signed (return signature) or signed and broadcast (return tx hash)
// ChainId is needed to allow signing all supported EVM networks via the BBApp.
func (handlers *Handlers) postEthSignWalletConnectTx(r *http.Request) (interface{}, error) {
	var args struct {
		Send    bool                  `json:"send"`
		ChainId uint64                `json:"chainId"`
		Tx      eth.WalletConnectArgs `json:"tx"`
	}
	type response struct {
		Success bool   `json:"success"`
		RawTx   string `json:"rawTx"`
		TxHash  string `json:"txHash"`
	}
	if err := json.NewDecoder(r.Body).Decode(&args); err != nil {
		return signingResponse{Success: false, ErrorMessage: err.Error()}, nil
	}
	ethAccount, ok := handlers.account.(*eth.Account)
	if !ok {
		return signingResponse{Success: false, ErrorMessage: "Must be an ETH based account"}, nil
	}
	txHash, rawTx, err := ethAccount.EthSignWalletConnectTx(args.Send, args.ChainId, args.Tx)
	if errp.Cause(err) == keystore.ErrSigningAborted || errp.Cause(err) == errp.ErrUserAbort {
		return signingResponse{Success: false, Aborted: true}, nil
	}
	if err != nil {
		handlers.log.WithError(err).Error("Failed to send transaction")
		result := signingResponse{Success: false, ErrorMessage: err.Error()}
		return result, nil
	}
	return response{
		Success: true,
		RawTx:   rawTx,
		TxHash:  txHash,
	}, nil
}

func (handlers *Handlers) postSignBTCAddress(r *http.Request) (interface{}, error) {
	type response struct {
		Success      bool   `json:"success"`
		Address      string `json:"address"`
		Signature    string `json:"signature"`
		ErrorMessage string `json:"errorMessage,omitempty"`
		ErrorCode    string `json:"errorCode,omitempty"`
	}

	var request struct {
		AccountCode types.Code         `json:"accountCode"`
		Msg         string             `json:"msg"`
		Format      signing.ScriptType `json:"format"`
	}
	if err := json.NewDecoder(r.Body).Decode(&request); err != nil {
		return response{Success: false, ErrorMessage: err.Error()}, nil
	}

	account, ok := handlers.account.(*btc.Account)
	if !ok {
		return response{
			Success:      false,
			ErrorMessage: "An account must be BTC based to support address signing.",
		}, nil
	}

	address, signature, err := btc.SignBTCAddress(
		account,
		request.Msg,
		request.Format)
	if err != nil {
		if firmware.IsErrorAbort(err) {
			return response{Success: false, ErrorCode: errp.ErrUserAbort.Error()}, nil
		}
		if errp.Cause(err) == backend.ErrWrongKeystore {
			return response{Success: false, ErrorCode: backend.ErrWrongKeystore.Error()}, nil
		}

		handlers.log.WithField("code", account.Config().Config.Code).Error(err)
		return response{Success: false, ErrorMessage: err.Error()}, nil
	}
	return response{Success: true, Address: address, Signature: signature}, nil
}

func (handlers *Handlers) getHasPaymentRequest(r *http.Request) (interface{}, error) {
	type response struct {
		Success      bool   `json:"success"`
		ErrorMessage string `json:"errorMessage,omitempty"`
		ErrorCode    string `json:"errorCode,omitempty"`
	}

	account, ok := handlers.account.(*btc.Account)
	if !ok {
		return response{
			Success:      false,
			ErrorMessage: "An account must be BTC based to support payment requests.",
		}, nil
	}

	keystore, err := account.Config().ConnectKeystore()
	if err != nil {
		return response{Success: false, ErrorMessage: err.Error()}, nil
	}
	err = keystore.SupportsPaymentRequests()
	if err != nil {
		return response{Success: false, ErrorCode: err.Error()}, nil
	}

	return response{Success: true}, nil
}<|MERGE_RESOLUTION|>--- conflicted
+++ resolved
@@ -133,7 +133,6 @@
 
 // Transaction is the info returned per transaction by the /transactions and /transaction endpoint.
 type Transaction struct {
-<<<<<<< HEAD
 	TxID                     string               `json:"txID"`
 	InternalID               string               `json:"internalID"`
 	NumConfirmations         int                  `json:"numConfirmations"`
@@ -142,25 +141,11 @@
 	Status                   accounts.TxStatus    `json:"status"`
 	Amount                   coin.FormattedAmount `json:"amount"`
 	AmountAtTime             coin.FormattedAmount `json:"amountAtTime"`
+	DeductedAmountAtTime     coin.FormattedAmount `json:"deductedAmountAtTime"`
 	Fee                      coin.FormattedAmount `json:"fee"`
 	Time                     *string              `json:"time"`
 	Addresses                []string             `json:"addresses"`
 	Note                     string               `json:"note"`
-=======
-	TxID                     string            `json:"txID"`
-	InternalID               string            `json:"internalID"`
-	NumConfirmations         int               `json:"numConfirmations"`
-	NumConfirmationsComplete int               `json:"numConfirmationsComplete"`
-	Type                     string            `json:"type"`
-	Status                   accounts.TxStatus `json:"status"`
-	Amount                   FormattedAmount   `json:"amount"`
-	AmountAtTime             FormattedAmount   `json:"amountAtTime"`
-	DeductedAmountAtTime     FormattedAmount   `json:"deductedAmountAtTime"`
-	Fee                      FormattedAmount   `json:"fee"`
-	Time                     *string           `json:"time"`
-	Addresses                []string          `json:"addresses"`
-	Note                     string            `json:"note"`
->>>>>>> 866a20dc
 
 	// BTC specific fields.
 	VSize        int64                `json:"vsize"`
@@ -200,7 +185,7 @@
 		timestamp = txInfo.CreatedTimestamp
 	}
 
-	var deductedAmountAtTime FormattedAmount
+	var deductedAmountAtTime coin.FormattedAmount
 	if timestamp != nil {
 		t := timestamp.Format(time.RFC3339)
 		formattedTime = &t
