--- conflicted
+++ resolved
@@ -27,7 +27,6 @@
 	n *big.Int
 }
 
-<<<<<<< HEAD
 // FormattedAmount with unit and conversions.
 type FormattedAmount struct {
 	Amount      string            `json:"amount"`
@@ -36,13 +35,13 @@
 	// Estimated flag is enabled if the Conversions map was expected to
 	// be calculated using historical rates, but latest rates have been used instead.
 	Estimated bool `json:"estimated"`
-=======
+}
+
 // SumAmounts returns the sum of two amounts.
 func SumAmounts(amount1, amount2 Amount) Amount {
 	var z big.Int
 	z.Add(amount1.n, amount2.n)
 	return NewAmount(&z)
->>>>>>> 866a20dc
 }
 
 // NewAmount creates a new amount.
