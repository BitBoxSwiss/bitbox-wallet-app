// Copyright 2018 Shift Devices AG
// Copyright 2020 Shift Crypto AG
//
// Licensed under the Apache License, Version 2.0 (the "License");
// you may not use this file except in compliance with the License.
// You may obtain a copy of the License at
//
//      http://www.apache.org/licenses/LICENSE-2.0
//
// Unless required by applicable law or agreed to in writing, software
// distributed under the License is distributed on an "AS IS" BASIS,
// WITHOUT WARRANTIES OR CONDITIONS OF ANY KIND, either express or implied.
// See the License for the specific language governing permissions and
// limitations under the License.

package eth

import (
	"context"
	"encoding/hex"
	"encoding/json"
	"fmt"
	"math/big"
	"net/http"
	"os"
	"path"
	"strconv"
	"strings"
	"time"

	"github.com/digitalbitbox/bitbox-wallet-app/backend/accounts"
	"github.com/digitalbitbox/bitbox-wallet-app/backend/accounts/errors"
	accountsTypes "github.com/digitalbitbox/bitbox-wallet-app/backend/accounts/types"
	"github.com/digitalbitbox/bitbox-wallet-app/backend/coins/coin"
	"github.com/digitalbitbox/bitbox-wallet-app/backend/coins/eth/db"
	"github.com/digitalbitbox/bitbox-wallet-app/backend/coins/eth/erc20"
	"github.com/digitalbitbox/bitbox-wallet-app/backend/coins/eth/etherscan"
	ethtypes "github.com/digitalbitbox/bitbox-wallet-app/backend/coins/eth/types"
	"github.com/digitalbitbox/bitbox-wallet-app/backend/signing"
	"github.com/digitalbitbox/bitbox-wallet-app/util/errp"
	"github.com/digitalbitbox/bitbox-wallet-app/util/locker"
	ethereum "github.com/ethereum/go-ethereum"
	"github.com/ethereum/go-ethereum/accounts/abi"
	ethcommon "github.com/ethereum/go-ethereum/common"
	"github.com/ethereum/go-ethereum/core/types"
	"github.com/ethereum/go-ethereum/crypto"
	"github.com/ethereum/go-ethereum/rlp"
	"github.com/sirupsen/logrus"
)

var pollInterval = 5 * time.Minute

// ethGasStationAPIKey is used to access the API of https://ethgasstation.info.
// See https://docs.ethgasstation.info/.
const ethGasStationAPIKey = "3a61bee56f554cc14db4f49e2ace053b3086d3c323aefec83e5ff25ca485"

func isMixedCase(s string) bool {
	return strings.ToLower(s) != s && strings.ToUpper(s) != s
}

// IsValidEthAddress checks if a string is a valid 20 byte ETH address and validates checksum when present.
func IsValidEthAddress(addr string) bool {
	if !ethcommon.IsHexAddress(addr) {
		return false
	}
	// Validate checksum if the address is mixed case, see https://github.com/ethereum/EIPs/blob/master/EIPS/eip-55.md
	if isMixedCase(addr) && addr != ethcommon.HexToAddress(addr).Hex() {
		return false
	}
	return true
}

// Account is an Ethereum account, with one address.
type Account struct {
	*accounts.BaseAccount

	coin *Coin
	// folder for this specific account. It is a subfolder of dbFolder. Full path.
	dbSubfolder          string
	db                   db.Interface
	signingConfiguration *signing.Configuration
	notifier             accounts.Notifier
	httpClient           *http.Client

	// true when initialized (Initialize() was called).
	initialized     bool
	initializedLock locker.Locker

	closed bool

	// enqueueUpdateCh is used to invoke an account update outside of the regular poll update
	// interval.
	enqueueUpdateCh chan struct{}

	address Address

	// updateLock covers balance, blockNumber, nextNonce, transactions and activeTxProposal.
	updateLock   locker.Locker
	balance      coin.Amount
	blockNumber  *big.Int
	nextNonce    uint64
	transactions []*accounts.TransactionData

	// if not nil, SendTx() will sign and send this transaction. Set by TxProposal().
	activeTxProposal *TxProposal

	// quitChan is used to send a quit signal to the accounts long running routines that
	// should listen to it.
	quitChan chan struct{}

	log *logrus.Entry
}

// NewAccount creates a new account.
func NewAccount(
	config *accounts.AccountConfig,
	accountCoin *Coin,
	httpClient *http.Client,
	log *logrus.Entry,
) *Account {
	log = log.WithField("group", "eth").
		WithFields(logrus.Fields{"coin": accountCoin.String(), "code": config.Config.Code, "name": config.Config.Name})
	log.Debug("Creating new account")

	account := &Account{
		BaseAccount:          accounts.NewBaseAccount(config, accountCoin, log),
		coin:                 accountCoin,
		dbSubfolder:          "", // set in Initialize()
		signingConfiguration: nil,
		httpClient:           httpClient,
		balance:              coin.NewAmountFromInt64(0),

		enqueueUpdateCh: make(chan struct{}),
		quitChan:        make(chan struct{}),

		log: log,
	}

	return account
}

// Info implements accounts.Interface.
func (account *Account) Info() *accounts.Info {
	return &accounts.Info{
		SigningConfigurations: []*signing.Configuration{account.signingConfiguration},
	}
}

// FilesFolder implements accounts.Interface.
func (account *Account) FilesFolder() string {
	if account.dbSubfolder == "" {
		panic("Initialize() must be run first")
	}
	return account.dbSubfolder
}

func (account *Account) isClosed() bool {
	defer account.initializedLock.RLock()()
	return account.closed
}

func (account *Account) isInitialized() bool {
	defer account.initializedLock.RLock()()
	return account.initialized
}

// Initialize implements accounts.Interface.
func (account *Account) Initialize() error {
	// Early returns that do not require a write-lock.
	if account.isClosed() {
		return errp.New("Initialize: account was closed, init only works once.")
	}
	if account.isInitialized() {
		return nil
	}

	defer account.initializedLock.Lock()()
	if account.closed {
		return errp.New("Initialize: account was closed, init only works once.")
	}
	if account.initialized {
		return nil
	}
	account.initialized = true

	signingConfigurations := account.Config().Config.SigningConfigurations
	if len(signingConfigurations) != 1 {
		return errp.New("Ethereum only supports one signing config")
	}
	signingConfiguration := signingConfigurations[0]

	account.signingConfiguration = signingConfiguration
	account.notifier = account.Config().GetNotifier(signingConfigurations)

	accountIdentifier := fmt.Sprintf("account-%s", account.Config().Config.Code)
	account.dbSubfolder = path.Join(account.Config().DBFolder, accountIdentifier)
	if err := os.MkdirAll(account.dbSubfolder, 0700); err != nil {
		return errp.WithStack(err)
	}

	dbName := fmt.Sprintf("%s.db", accountIdentifier)
	account.log.Debugf("Opening the database '%s' to persist the transactions.", dbName)
	db, err := db.NewDB(path.Join(account.Config().DBFolder, dbName))
	if err != nil {
		return err
	}
	account.db = db
	account.log.Debugf("Opened the database '%s' to persist the transactions.", dbName)

	account.address = Address{
		Address:         crypto.PubkeyToAddress(*account.signingConfiguration.PublicKey().ToECDSA()),
		absoluteKeypath: account.signingConfiguration.AbsoluteKeypath(),
	}

	account.signingConfiguration = signing.NewEthereumConfiguration(
		account.signingConfiguration.EthereumSimple.KeyInfo.RootFingerprint,
		account.signingConfiguration.AbsoluteKeypath(),
		account.signingConfiguration.ExtendedPublicKey(),
	)

	account.coin.Initialize()
	done := account.Synchronizer.IncRequestsCounter()
	go account.poll(done)

	return account.BaseAccount.Initialize(accountIdentifier)
}

func (account *Account) poll(initDone func()) {
	timer := time.After(0)
	for {
		select {
		case <-account.quitChan:
			return
		default:
			select {
			case <-account.quitChan:
				return
			case <-timer:
			case <-account.enqueueUpdateCh:
				account.log.Info("extraordinary account update invoked")
			}
			if err := account.update(); err != nil {
				account.log.WithError(err).Error("error updating account")
				account.SetOffline(err)
			} else {
				account.SetOffline(nil)
			}
			if initDone != nil {
				initDone()
				initDone = nil
			}
			timer = time.After(pollInterval)
		}
	}
}

// updateOutgoingTransactions updates the height of the stored outgoing transactions.
// We update heights for tx with up to 12 confirmations, so re-orgs are taken into account.
// tipHeight is the current blockchain height.
func (account *Account) updateOutgoingTransactions(tipHeight uint64) {
	defer account.Synchronizer.IncRequestsCounter()()

	dbTx, err := account.db.Begin()
	if err != nil {
		account.log.WithError(err).Error("could not open db")
		return
	}
	defer dbTx.Rollback()

	// Get our stored outgoing transactions.
	outgoingTransactions, err := dbTx.OutgoingTransactions()
	if err != nil {
		account.log.WithError(err).Error("could not get outgoing transactions")
		return
	}

	// Update the stored txs' metadata if up to 12 confirmations.
	for idx, tx := range outgoingTransactions {
		txLog := account.log.WithField("idx", idx)
		remoteTx, err := account.coin.client.TransactionReceiptWithBlockNumber(context.TODO(), tx.Transaction.Hash())
		if remoteTx == nil || err != nil {
			// Transaction not found. This usually happens for pending transactions.
			// In this case, check if the node actually knows about the transaction, and if not, re-broadcast.
			// We do this because it seems that sometimes, a transaction that was broadcast without error still ends up lost.
			_, _, err := account.coin.client.TransactionByHash(context.TODO(), tx.Transaction.Hash())
			if err != nil {
				tx.BroadcastAttempts++
				txLog.WithError(err).Errorf("could not fetch transaction - rebroadcasting, attempt %d", tx.BroadcastAttempts)
				if err := dbTx.PutOutgoingTransaction(tx); err != nil {
					txLog.WithError(err).Error("could not update outgoing tx")
					// Do not abort here, we want to attempt broadcastng the tx in any case.
				}
				if err := account.coin.client.SendTransaction(context.TODO(), tx.Transaction); err != nil {
					txLog.WithError(err).Error("failed to broadcast")
					continue
				}
				txLog.Info("Broadcasting did not return an error")
			}
			continue
		}
		success := remoteTx.Status == types.ReceiptStatusSuccessful
		if tx.Height == 0 || (tipHeight-remoteTx.BlockNumber) < ethtypes.NumConfirmationsComplete || tx.Success != success {
			tx.Height = remoteTx.BlockNumber
			tx.GasUsed = remoteTx.GasUsed
			tx.Success = success
			if err := dbTx.PutOutgoingTransaction(tx); err != nil {
				txLog.WithError(err).Error("could not update outgoing tx")
				continue
			}
		}
	}
	if err := dbTx.Commit(); err != nil {
		account.log.WithError(err).Error("could not commit db tx")
		return
	}
}

// outgoingTransactions gets all locally stored outgoing transactions. It filters out the ones also
// present from the transactions source.
func (account *Account) outgoingTransactions(allTxs []*accounts.TransactionData) (
	[]*ethtypes.TransactionWithMetadata, error) {
	dbTx, err := account.db.Begin()
	if err != nil {
		return nil, err
	}
	defer dbTx.Rollback()
	outgoingTransactions, err := dbTx.OutgoingTransactions()
	if err != nil {
		return nil, err
	}

	allTxHashes := map[string]struct{}{}
	for _, tx := range allTxs {
		allTxHashes[tx.TxID] = struct{}{}
	}

	transactions := []*ethtypes.TransactionWithMetadata{}
	for _, tx := range outgoingTransactions {
		// Skip txs already present from transactions source.
		if _, ok := allTxHashes[tx.TxID()]; ok {
			continue
		}
		transactions = append(transactions, tx)
	}
	return transactions, nil
}

func (account *Account) update() error {
	defer account.updateLock.Lock()()
	defer account.Synchronizer.IncRequestsCounter()()

	blockNumber, err := account.coin.client.BlockNumber(context.TODO())
	if err != nil {
		return errp.WithStack(err)
	}
	account.blockNumber = blockNumber

	transactionsSource := account.coin.TransactionsSource()

	go account.updateOutgoingTransactions(account.blockNumber.Uint64())

	// Get confirmed transactions.
	var confirmedTansactions []*accounts.TransactionData
	if transactionsSource != nil {
		var err error
		confirmedTansactions, err = transactionsSource.Transactions(
			account.blockNumber,
			account.address.Address, account.blockNumber, account.coin.erc20Token)
		if err != nil {
			return err
		}
	}

	// Get our stored outgoing transactions. Filter out all transactions from the transactions
	// source, which should contain all confirmed tx.
	outgoingTransactions, err := account.outgoingTransactions(confirmedTansactions)
	if err != nil {
		return err
	}

	// Nonce to be used for the next tx, fetched from the ETH node. It might be out of date due to
	// latency, which is addressed below by using the locally stored nonce.
	nodeNonce, err := account.coin.client.PendingNonceAt(context.TODO(), account.address.Address)
	if err != nil {
		return err
	}
	account.nextNonce = nodeNonce

	// In case the nodeNonce is not up to date, we fall back to our stored last nonce to compute the
	// next nonce.
	if len(outgoingTransactions) > 0 {
		localNonce := outgoingTransactions[len(outgoingTransactions)-1].Transaction.Nonce() + 1
		if localNonce > account.nextNonce {
			account.nextNonce = localNonce
		}
	}
	outgoingTransactionsData := make([]*accounts.TransactionData, len(outgoingTransactions))
	for i, tx := range outgoingTransactions {
		outgoingTransactionsData[i] = tx.TransactionData(
			account.blockNumber.Uint64(),
			account.coin.erc20Token,
			account.address.Address.Hex(),
		)
	}
	account.transactions = append(outgoingTransactionsData, confirmedTansactions...)
	for _, transaction := range account.transactions {
		if err := account.notifier.Put([]byte(transaction.TxID)); err != nil {
			return err
		}
	}

	var balance *big.Int
	if account.coin.erc20Token != nil {
		balance, err = account.coin.client.ERC20Balance(account.address.Address, account.coin.erc20Token)
		if err != nil {
			return errp.WithStack(err)
		}
	} else {
		balance, err = account.coin.client.Balance(context.TODO(), account.address.Address)
		if err != nil {
			return errp.WithStack(err)
		}
	}

	pendingAmount := pendingTxsAmount(outgoingTransactionsData, account.coin.erc20Token != nil)
	account.balance = coin.NewAmount(balance.Sub(balance, pendingAmount))

	return nil
}

// pendingTxsAmount returns the total amount of pending transactions. Fees are not included for erc20 txs.
func pendingTxsAmount(outgoingTransactionsData []*accounts.TransactionData, isErc20 bool) *big.Int {
	pendingTxAmount := big.NewInt(0)
	for _, tx := range outgoingTransactionsData {
		if tx.Status == accounts.TxStatusPending {
			// Skip sendSelf txs
			if tx.Type == accounts.TxTypeSend {
				pendingTxAmount = pendingTxAmount.Add(pendingTxAmount, tx.Amount.BigInt())
			}
			if !isErc20 {
				// tx Fee is considered only for ETH transactions. For ERC20 tokens it should
				// be subtracted to the balance of the related ETH account. This is not done at
				// the moment, could be possibly fixed in the future migrating to BlockBook.
				pendingTxAmount = pendingTxAmount.Add(pendingTxAmount, tx.Fee.BigInt())
			}
		}
	}

	return pendingTxAmount
}

// FatalError implements accounts.Interface.
func (account *Account) FatalError() bool {
	return false
}

// Close implements accounts.Interface.
func (account *Account) Close() {
	defer account.initializedLock.Lock()()
	account.BaseAccount.Close()
	account.log.Info("Closed account")
	if account.db != nil {
		if err := account.db.Close(); err != nil {
			account.log.WithError(err).Error("couldn't close db")
		}
		account.log.Info("Closed DB")
	}
	close(account.quitChan)
	account.closed = true
	account.Config().OnEvent(accountsTypes.EventStatusChanged)
}

// Notifier implements accounts.Interface.
func (account *Account) Notifier() accounts.Notifier {
	return account.notifier
}

// Transactions implements accounts.Interface.
func (account *Account) Transactions() (accounts.OrderedTransactions, error) {
	account.Synchronizer.WaitSynchronized()
	return accounts.NewOrderedTransactions(account.transactions), nil
}

// Balance implements accounts.Interface.
func (account *Account) Balance() (*accounts.Balance, error) {
	account.Synchronizer.WaitSynchronized()
	return accounts.NewBalance(account.balance, coin.NewAmountFromInt64(0)), nil
}

// TxProposal holds all info needed to create and sign a transacstion.
type TxProposal struct {
	Coin *Coin
	Tx   *types.Transaction
	Fee  *big.Int
	// Value can be the same as Tx.Value(), but in case of e.g. ERC20, tx.Value() is zero, while the
	// Token value is encoded in the contract input data.
	Value *big.Int
	// Signer contains the sighash algo, which depends on the block number.
	Signer types.Signer
	// KeyPath is the location of this account's address/pubkey/privkey.
	Keypath signing.AbsoluteKeypath
}

func (account *Account) newTx(args *accounts.TxProposalArgs) (*TxProposal, error) {
	if !IsValidEthAddress(args.RecipientAddress) {
		return nil, errp.WithStack(errors.ErrInvalidAddress)
	}
	address := ethcommon.HexToAddress(args.RecipientAddress)

	suggestedGasPrice, err := account.gasPrice(args)
	if err != nil {
		if _, ok := errp.Cause(err).(errors.TxValidationError); ok {
			return nil, err
		}
		account.log.WithError(err).Error("error getting the gas price")
		return nil, errp.WithStack(errors.ErrFeesNotAvailable)
	}

	if !account.Synced() {
		return nil, errp.WithStack(errors.ErrAccountNotsynced)
	}

	var value *big.Int
	if args.Amount.SendAll() {
		value = account.balance.BigInt() // set here only temporarily to estimate the gas
	} else {
		allowZero := true

		parsedAmount, err := args.Amount.Amount(account.coin.unitFactor(false), allowZero)
		if err != nil {
			return nil, err
		}
		value = parsedAmount.BigInt()
	}

	var message ethereum.CallMsg

	if account.coin.erc20Token != nil {
		parsed, err := abi.JSON(strings.NewReader(erc20.IERC20ABI))
		if err != nil {
			panic(errp.WithStack(err))
		}
		erc20ContractData, err := parsed.Pack("transfer", &address, value)
		if err != nil {
			panic(errp.WithStack(err))
		}
		contractAddress := account.coin.erc20Token.ContractAddress()
		message = ethereum.CallMsg{
			From: account.address.Address,
			To:   &contractAddress,
			Gas:  0,
			// Gas price has to be 0 for the Etherscan EstimateGas call to succeed.
			GasPrice: big.NewInt(0),
			Value:    big.NewInt(0),
			Data:     erc20ContractData,
		}
	} else {
		// Standard ethereum transaction
		message = ethereum.CallMsg{
			From:     account.address.Address,
			To:       &address,
			Gas:      0,
			GasPrice: big.NewInt(0),
			Value:    value,
		}
	}

	// For ERC20 transfers, the EstimateGas call fails if we try to spend more than we have and we
	// do not have enough ether to pay the fee.
	// We make some checks upfront to catch this before calling out to the node and failing.
	if !args.Amount.SendAll() {
		if account.coin.erc20Token != nil {
			if value.Cmp(account.balance.BigInt()) == 1 {
				return nil, errp.WithStack(errors.ErrInsufficientFunds)
			}
		}
	}
	gasLimit, err := account.coin.client.EstimateGas(context.TODO(), message)
	if err != nil {
		if strings.Contains(err.Error(), etherscan.ERC20GasErr) {
			return nil, errp.WithStack(errors.ErrInsufficientFunds)
		}
		account.log.WithError(err).Error("Could not estimate the gas limit.")
		return nil, errp.WithStack(errors.TxValidationError(err.Error()))
	}

	fee := new(big.Int).Mul(new(big.Int).SetUint64(gasLimit), suggestedGasPrice)

	// Adjust amount with fee
	if account.coin.erc20Token != nil {
		// in erc 20 tokens, the amount is in the token unit, while the fee is in ETH, so there is
		// no issue withSendAll.

		if !args.Amount.SendAll() && value.Cmp(account.balance.BigInt()) == 1 {
			return nil, errp.WithStack(errors.ErrInsufficientFunds)
		}
	} else {
		if args.Amount.SendAll() {
			// Set the value correctly and check that the fee is smaller than or equal to the balance.
			value = new(big.Int).Sub(account.balance.BigInt(), fee)
			message.Value = value
			if message.Value.Sign() < 0 {
				return nil, errp.WithStack(errors.ErrInsufficientFunds)
			}
		} else {
			// Check that the entered value and the estimated fee are not greater than the balance.
			total := new(big.Int).Add(message.Value, fee)
			if total.Cmp(account.balance.BigInt()) == 1 {
				return nil, errp.WithStack(errors.ErrInsufficientFunds)
			}
		}
	}
	tx := types.NewTransaction(account.nextNonce,
		*message.To,
		message.Value, gasLimit, suggestedGasPrice, message.Data)
	return &TxProposal{
		Coin:    account.coin,
		Tx:      tx,
		Fee:     fee,
		Value:   value,
		Signer:  types.MakeSigner(account.coin.Net(), account.blockNumber),
		Keypath: account.signingConfiguration.AbsoluteKeypath(),
	}, nil
}

// storePendingOutgoingTransaction puts an outgoing tx into the db with height 0 (pending).
func (account *Account) storePendingOutgoingTransaction(transaction *types.Transaction) error {
	dbTx, err := account.db.Begin()
	if err != nil {
		return err
	}
	defer dbTx.Rollback()
	if err := dbTx.PutOutgoingTransaction(
		&ethtypes.TransactionWithMetadata{
			Transaction:       transaction,
			BroadcastAttempts: 1,
		}); err != nil {
		return err
	}
	if err := dbTx.Commit(); err != nil {
		return err
	}
	account.log.Infof("stored pending outgoing tx with nonce: %d", transaction.Nonce())
	return nil
}

// SendTx implements accounts.Interface.
func (account *Account) SendTx() error {
	unlock := account.updateLock.RLock()
	txProposal := account.activeTxProposal
	unlock()
	if txProposal == nil {
		return errp.New("No active tx proposal")
	}

	keystore, err := account.Config().ConnectKeystore()
	if err != nil {
		return err
	}

	account.log.Info("Signing and sending transaction")
	if err := keystore.SignTransaction(txProposal); err != nil {
		return err
	}
	// By experience, at least with the Etherscan backend, this can succeed and still the
	// transaction will be lost (not in any block explorer, the node does not know about it, etc.).
	// We do an attempt here and more attempts if needed in `updateOutgoingTransactions()`.
	if err := account.coin.client.SendTransaction(context.TODO(), txProposal.Tx); err != nil {
		return errp.WithStack(err)
	}
	if err := account.storePendingOutgoingTransaction(txProposal.Tx); err != nil {
		return err
	}

	note := account.BaseAccount.GetAndClearProposedTxNote()
	if err := account.SetTxNote(txProposal.Tx.Hash().Hex(), note); err != nil {
		// Not critical.
		account.log.WithError(err).Error("Failed to save transaction note when sending a tx")
	}
	account.enqueueUpdateCh <- struct{}{}
	return nil
}

// ethGasStationFeeTargets returns four priorities with fee targets estimated by
// https://ethgasstation.info/.
func (account *Account) ethGasStationFeeTargets() ([]*feeTarget, error) {
	// TODO: Use timeout.
	// Docs: https://docs.ethgasstation.info/gas-price#gas-price
	response, err := account.httpClient.Get("https://ethgasstation.info/api/ethgasAPI.json?api-key=" + ethGasStationAPIKey)
	if err != nil {
		return nil, err
	}
	defer response.Body.Close() //nolint:errcheck
	if response.StatusCode != http.StatusOK {
		return nil, errp.Newf("ethgasstation returned status code %d", response.StatusCode)
	}
	var responseDecoded struct {
		// Values are in Gwei*10
		Average int64 `json:"average"`
		Fast    int64 `json:"fast"`
		Fastest int64 `json:"fastest"`
		SafeLow int64 `json:"safeLow"`
	}
	if err := json.NewDecoder(response.Body).Decode(&responseDecoded); err != nil {
		return nil, err
	}
	// Conversion from 10x Gwei to Wei.
	factor := big.NewInt(1e8)
	return []*feeTarget{
		{
			code:     accounts.FeeTargetCodeHigh,
			gasPrice: new(big.Int).Mul(big.NewInt(responseDecoded.Fastest), factor),
		},
		{
			code:     accounts.FeeTargetCodeNormal,
			gasPrice: new(big.Int).Mul(big.NewInt(responseDecoded.Fast), factor),
		},
		{
			code:     accounts.FeeTargetCodeLow,
			gasPrice: new(big.Int).Mul(big.NewInt(responseDecoded.Average), factor),
		},
		{
			code:     accounts.FeeTargetCodeEconomy,
			gasPrice: new(big.Int).Mul(big.NewInt(responseDecoded.SafeLow), factor),
		},
	}, nil
}

// feeTargets returns four priorities with fee targets estimated by https://ethgasstation.info/.  If
// the ethgasstation service should not reachable, we fallback to only one priority, estimated by
// the ETH RPC eth_gasPrice endpoint.
func (account *Account) feeTargets() []*feeTarget {
	ethGasStationTargets, err := account.ethGasStationFeeTargets()
	if err == nil {
		return ethGasStationTargets
	}
	account.log.WithError(err).Error("Could not get fee targets from eth gas station, falling back to RPC eth_gasPrice")
	suggestedGasPrice, err := account.coin.client.SuggestGasPrice(context.TODO())
	if err != nil {
		account.log.WithError(err).Error("Fallback to RPC eth_gasPrice failed")
		return nil
	}
	return []*feeTarget{
		{
			code:     accounts.FeeTargetCodeNormal,
			gasPrice: suggestedGasPrice,
		},
	}
}

// FeeTargets implements accounts.Interface.
func (account *Account) FeeTargets() ([]accounts.FeeTarget, accounts.FeeTargetCode) {
	feeTargets := []accounts.FeeTarget{}
	for _, t := range account.feeTargets() {
		feeTargets = append(feeTargets, t)
	}
	return feeTargets, accounts.DefaultFeeTarget
}

// gasPrice returns the currently suggested gas price for the given fee target, or a custom gas
// price if the fee target is `FeeTargetCodeCustom`.
func (account *Account) gasPrice(args *accounts.TxProposalArgs) (*big.Int, error) {
	if args.FeeTargetCode == accounts.FeeTargetCodeCustom {
		// Convert from Gwei to Wei.
		amount, err := coin.NewAmountFromString(args.CustomFee, big.NewInt(1e9))
		if err != nil {
			return nil, err
		}
		gasPrice := amount.BigInt()
		if gasPrice.Cmp(big.NewInt(0)) <= 0 {
			return nil, errors.ErrFeeTooLow
		}
		return gasPrice, nil
	}
	for _, t := range account.feeTargets() {
		if t.code == args.FeeTargetCode {
			if t.gasPrice.Cmp(big.NewInt(0)) <= 0 {
				return nil, errors.ErrFeeTooLow
			}
			return t.gasPrice, nil
		}
	}
	return nil, errp.Newf("Could not find fee target %s", args.FeeTargetCode)
}

// TxProposal implements accounts.Interface.
func (account *Account) TxProposal(
	args *accounts.TxProposalArgs,
) (coin.Amount, coin.Amount, coin.Amount, error) {
	defer account.updateLock.Lock()()
	txProposal, err := account.newTx(args)
	if err != nil {
		return coin.Amount{}, coin.Amount{}, coin.Amount{}, err
	}
	account.activeTxProposal = txProposal

	var total *big.Int
	if account.coin.erc20Token != nil {
		total = txProposal.Value
	} else {
		total = new(big.Int).Add(txProposal.Value, txProposal.Fee)
	}
	return coin.NewAmount(txProposal.Value), coin.NewAmount(txProposal.Fee), coin.NewAmount(total), nil
}

// GetUnusedReceiveAddresses implements accounts.Interface.
func (account *Account) GetUnusedReceiveAddresses() []accounts.AddressList {
	if !account.isInitialized() {
		return nil
	}
	return []accounts.AddressList{{
		Addresses: []accounts.Address{account.address},
	}}
}

// VerifyAddress implements accounts.Interface.
func (account *Account) VerifyAddress(addressID string) (bool, error) {
	if !account.isInitialized() {
		return false, errp.New("account must be initialized")
	}
	keystore, err := account.Config().ConnectKeystore()
	if err != nil {
		return false, err
	}
	canVerifyAddress, _, err := keystore.CanVerifyAddress(account.Coin())
	if err != nil {
		return false, err
	}
	if canVerifyAddress {
		return true, keystore.VerifyAddress(account.signingConfiguration, account.Coin())
	}
	return false, nil
}

// CanVerifyAddresses implements accounts.Interface.
func (account *Account) CanVerifyAddresses() (bool, bool, error) {
<<<<<<< HEAD
	keystore, err := account.Config().ConnectKeystore()
	if err != nil {
		return false, false, err
	}

	return keystore.CanVerifyAddress(account.Coin())
=======
	return account.Config().Keystore.CanVerifyAddress(account.Coin())
}

// SignMsg is used for personal_sign and eth_sign messages in BBApp via WalletConnect.
func (account *Account) SignMsg(
	message string,
) (string, error) {
	bytesMessage, err := hex.DecodeString(strings.TrimPrefix(message, "0x"))
	if err != nil {
		return "", err
	}
	signedMessage, err := account.Config().Keystore.SignETHMessage(bytesMessage, account.signingConfiguration.AbsoluteKeypath())
	if err != nil {
		return "", err
	}
	return "0x" + hex.EncodeToString(signedMessage), nil
}

// SignTypedMsg signs an Ethereum EIP-712 typed message in BBApp via WalletConnect.
func (account *Account) SignTypedMsg(
	chainId uint64,
	data string,
) (string, error) {
	signedMessage, err := account.Config().Keystore.SignETHTypedMessage(chainId, []byte(data), account.signingConfiguration.AbsoluteKeypath())
	if err != nil {
		return "", err
	}
	return "0x" + hex.EncodeToString(signedMessage), nil
}

// WalletConnectArgs are the tx proposal arguments received from Wallet Connect with Gas, GasPrice,
// Value and Nonce being optional.
type WalletConnectArgs struct {
	From     string `json:"from"`
	To       string `json:"to"`
	Data     string `json:"data"`
	Gas      string `json:"gas,omitempty"`
	GasPrice string `json:"gasPrice,omitempty"`
	Value    string `json:"value,omitempty"`
	Nonce    string `json:"nonce,omitempty"`
}

// EthSignWalletConnectTx signs an Ethereum Tx received from WalletConnect.
func (account *Account) EthSignWalletConnectTx(
	// send: whether transaction should be broadcast after signing
	send bool,
	// chainId: allow specifying other IDs than 1 (ETH mainnet) for other EVM networks
	// TODO L#940 we also need to connect to an appropriate RPC for each L2 network/sidechain
	chainId uint64,
	proposedTx WalletConnectArgs,
) (string, string, error) {
	var nonce uint64
	var message ethereum.CallMsg
	var gasPrice *big.Int
	var value *big.Int

	// Error if chaindId != account.coin.ChainID() (i.e. 1) until L2 RPCs and proper support are added
	if chainId != account.coin.ChainID() {
		return "", "", errp.New("Unsupported EVM Network. BBApp only supports Ethereum Mainnet at the moment.")
	}

	if !IsValidEthAddress(proposedTx.To) {
		return "", "", errp.WithStack(errors.ErrInvalidAddress)
	}
	address := ethcommon.HexToAddress(proposedTx.To)

	if proposedTx.Nonce != "" {
		parsed, err := strconv.ParseUint(strings.TrimPrefix(proposedTx.Nonce, "0x"), 16, 64)
		if err != nil {
			return "", "", err
		}
		nonce = parsed
	} else {
		nonce = account.nextNonce
	}

	if proposedTx.Value != "" {
		bigIntValue, ok := new(big.Int).SetString(strings.TrimPrefix(proposedTx.Value, "0x"), 16)
		if !ok {
			return "", "", errp.New("error setting transaction value")
		}
		value = bigIntValue
	}

	data, err := hex.DecodeString(strings.TrimPrefix(proposedTx.Data, "0x"))
	if err != nil {
		return "", "", err
	}

	message = ethereum.CallMsg{
		From:     account.address.Address,
		To:       &address,
		Gas:      0,
		GasPrice: big.NewInt(0),
		Value:    value,
		Data:     data,
	}

	gasLimit, err := account.coin.client.EstimateGas(context.TODO(), message)
	if err != nil {
		if strings.Contains(err.Error(), etherscan.ERC20GasErr) {
			return "", "", errp.WithStack(errors.ErrInsufficientFunds)
		}
		account.log.WithError(err).Error("Could not estimate the gas limit.")
		return "", "", errp.WithStack(errors.TxValidationError(err.Error()))
	}

	for _, t := range account.feeTargets() {
		//TODO Let user choose gas price/priority
		if t.code == accounts.FeeTargetCodeNormal {
			if t.gasPrice.Cmp(big.NewInt(0)) <= 0 {
				return "", "", errors.ErrFeeTooLow
			}
			gasPrice = t.gasPrice
		}
	}

	tx := types.NewTransaction(nonce,
		*message.To,
		message.Value, gasLimit, gasPrice, message.Data)
	signature, err := account.Config().Keystore.SignETHWalletConnectTransaction(chainId, tx, account.signingConfiguration.AbsoluteKeypath())
	if err != nil {
		return "", "", err
	}
	//TODO edit signer to match chainID proposed by wallet connect
	// account.coin.Net() will only incude ChainID 1 in its current *params.ChainConfig
	// Needs to be set to the appropriuate chain id for each supported network
	//TODO we also need to connect to an appropriate RPC for each L2 network/sidechain
	signer := types.MakeSigner(account.coin.Net(), account.blockNumber)
	signedTx, err := tx.WithSignature(signer, signature)
	if err != nil {
		return "", "", err
	}
	txHash := signedTx.Hash()
	if send {
		if err := account.coin.client.SendTransaction(context.TODO(), signedTx); err != nil {
			return "", "", errp.WithStack(err)
		}
	}
	rawTx, err := rlp.EncodeToBytes(signedTx)
	if err != nil {
		return "", "", err
	}
	return "0x" + hex.EncodeToString(txHash[:]), "0x" + hex.EncodeToString(rawTx), nil
}

// Address returns the account's single Ethereum address.
func (account *Account) Address() (*Address, error) {
	if !account.isInitialized() {
		return nil, errp.New("account must be initialized")
	}
	return &account.address, nil
}

// IsERC20 checks whether an account is an ERC20 token account.
func IsERC20(account *Account) bool {
	return account.coin.erc20Token != nil
}

// MatchesAddress checks whether the provided address matches the account.
func (account *Account) MatchesAddress(address string) (bool, error) {
	if !IsValidEthAddress(address) {
		return false, errp.WithStack(errors.ErrInvalidAddress)
	}
	accountAddress, err := account.Address()
	if err != nil {
		return false, errp.WithStack(err)
	}
	if ethcommon.HexToAddress(address).Hex() == accountAddress.Hex() {
		return true, nil
	}
	return false, nil
>>>>>>> 3b632d15
}<|MERGE_RESOLUTION|>--- conflicted
+++ resolved
@@ -834,15 +834,12 @@
 
 // CanVerifyAddresses implements accounts.Interface.
 func (account *Account) CanVerifyAddresses() (bool, bool, error) {
-<<<<<<< HEAD
 	keystore, err := account.Config().ConnectKeystore()
 	if err != nil {
 		return false, false, err
 	}
 
 	return keystore.CanVerifyAddress(account.Coin())
-=======
-	return account.Config().Keystore.CanVerifyAddress(account.Coin())
 }
 
 // SignMsg is used for personal_sign and eth_sign messages in BBApp via WalletConnect.
@@ -853,7 +850,12 @@
 	if err != nil {
 		return "", err
 	}
-	signedMessage, err := account.Config().Keystore.SignETHMessage(bytesMessage, account.signingConfiguration.AbsoluteKeypath())
+
+	keystore, err := account.Config().ConnectKeystore()
+	if err != nil {
+		return "", err
+	}
+	signedMessage, err := keystore.SignETHMessage(bytesMessage, account.signingConfiguration.AbsoluteKeypath())
 	if err != nil {
 		return "", err
 	}
@@ -865,7 +867,11 @@
 	chainId uint64,
 	data string,
 ) (string, error) {
-	signedMessage, err := account.Config().Keystore.SignETHTypedMessage(chainId, []byte(data), account.signingConfiguration.AbsoluteKeypath())
+	keystore, err := account.Config().ConnectKeystore()
+	if err != nil {
+		return "", err
+	}
+	signedMessage, err := keystore.SignETHTypedMessage(chainId, []byte(data), account.signingConfiguration.AbsoluteKeypath())
 	if err != nil {
 		return "", err
 	}
@@ -962,7 +968,12 @@
 	tx := types.NewTransaction(nonce,
 		*message.To,
 		message.Value, gasLimit, gasPrice, message.Data)
-	signature, err := account.Config().Keystore.SignETHWalletConnectTransaction(chainId, tx, account.signingConfiguration.AbsoluteKeypath())
+
+	keystore, err := account.Config().ConnectKeystore()
+	if err != nil {
+		return "", "", err
+	}
+	signature, err := keystore.SignETHWalletConnectTransaction(chainId, tx, account.signingConfiguration.AbsoluteKeypath())
 	if err != nil {
 		return "", "", err
 	}
@@ -1014,5 +1025,4 @@
 		return true, nil
 	}
 	return false, nil
->>>>>>> 3b632d15
 }