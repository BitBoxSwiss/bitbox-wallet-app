--- conflicted
+++ resolved
@@ -258,7 +258,6 @@
 	getAPIRouterNoError(apiRouter)("/on-auth-setting-changed", handlers.postOnAuthSettingChanged).Methods("POST")
 	getAPIRouterNoError(apiRouter)("/export-log", handlers.postExportLog).Methods("POST")
 	getAPIRouterNoError(apiRouter)("/accounts/eth-account-code", handlers.lookupEthAccountCode).Methods("POST")
-<<<<<<< HEAD
 	getAPIRouterNoError(apiRouter)("/lightning/config", handlers.getLightningConfigHandler).Methods("GET")
 	getAPIRouter(apiRouter)("/lightning/config", handlers.postLightningConfigHandler).Methods("POST")
 	getAPIRouterNoError(apiRouter)("/lightning/activate-node", handlers.postLightningActivateNode).Methods("POST")
@@ -270,10 +269,8 @@
 	getAPIRouterNoError(apiRouter)("/lightning/parse-input", handlers.getLightningParseInput).Methods("GET")
 	getAPIRouterNoError(apiRouter)("/lightning/receive-payment", handlers.postLightningReceivePayment).Methods("POST")
 	getAPIRouterNoError(apiRouter)("/lightning/send-payment", handlers.postLightningSendPayment).Methods("POST")
-=======
 	getAPIRouterNoError(apiRouter)("/notes/export", handlers.postExportNotes).Methods("POST")
 	getAPIRouterNoError(apiRouter)("/notes/import", handlers.postImportNotes).Methods("POST")
->>>>>>> fe787b8d
 
 	devicesRouter := getAPIRouterNoError(apiRouter.PathPrefix("/devices").Subrouter())
 	devicesRouter("/registered", handlers.getDevicesRegistered).Methods("GET")
@@ -773,23 +770,16 @@
 }
 
 type coinFormattedAmount struct {
-	CoinCode        coin.Code                       `json:"coinCode"`
-	CoinName        string                          `json:"coinName"`
-	FormattedAmount accountHandlers.FormattedAmount `json:"formattedAmount"`
+	CoinCode        coin.Code            `json:"coinCode"`
+	CoinName        string               `json:"coinName"`
+	FormattedAmount coin.FormattedAmount `json:"formattedAmount"`
 }
 
 // getCoinsTotalBalance returns the total balances grouped by coins.
 func (handlers *Handlers) getCoinsTotalBalance(_ *http.Request) (interface{}, error) {
-<<<<<<< HEAD
-	totalPerCoin := make(map[coin.Code]*big.Int)
-	conversionsPerCoin := make(map[coin.Code]map[string]string)
-
-	totalAmount := make(map[coin.Code]coin.FormattedAmount)
-=======
 	var coinFormattedAmounts []coinFormattedAmount
 	var sortedCoins []coin.Code
 	totalCoinsBalances := make(map[coin.Code]*big.Int)
->>>>>>> fe787b8d
 
 	for _, account := range handlers.backend.Accounts() {
 		if account.Config().Config.Inactive || account.Config().Config.HiddenBecauseUnused {
@@ -822,17 +812,10 @@
 		if err != nil {
 			return nil, err
 		}
-<<<<<<< HEAD
-		totalAmount[k] = coin.FormattedAmount{
-			Amount:      currentCoin.FormatAmount(coin.NewAmount(v), false),
-			Unit:        currentCoin.GetFormatUnit(false),
-			Conversions: conversionsPerCoin[k],
-		}
-=======
 		coinFormattedAmounts = append(coinFormattedAmounts, coinFormattedAmount{
 			CoinCode: coinCode,
 			CoinName: currentCoin.Name(),
-			FormattedAmount: accountHandlers.FormattedAmount{
+			FormattedAmount: coin.FormattedAmount{
 				Amount: currentCoin.FormatAmount(coin.NewAmount(totalCoinsBalances[coinCode]), false),
 				Unit:   currentCoin.GetFormatUnit(false),
 				Conversions: coin.Conversions(
@@ -844,7 +827,6 @@
 				),
 			},
 		})
->>>>>>> fe787b8d
 	}
 	return coinFormattedAmounts, nil
 }
@@ -1547,7 +1529,6 @@
 	return result{Success: true}
 }
 
-<<<<<<< HEAD
 func (handlers *Handlers) getLightningConfigHandler(_ *http.Request) interface{} {
 	return handlers.backend.Config().LightningConfig()
 }
@@ -1594,7 +1575,8 @@
 
 func (handlers *Handlers) postLightningSendPayment(r *http.Request) interface{} {
 	return handlers.backend.Lightning().PostSendPayment(r)
-=======
+}
+
 func (handlers *Handlers) postExportNotes(r *http.Request) interface{} {
 	type result struct {
 		Success bool   `json:"success"`
@@ -1632,5 +1614,4 @@
 		return result{Success: false, Message: err.Error()}
 	}
 	return result{Success: true, Data: data}
->>>>>>> fe787b8d
 }