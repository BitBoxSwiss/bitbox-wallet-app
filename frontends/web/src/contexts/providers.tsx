/**
 * Copyright 2024 Shift Crypto AG
 *
 * Licensed under the Apache License, Version 2.0 (the "License");
 * you may not use this file except in compliance with the License.
 * You may obtain a copy of the License at
 *
 *      http://www.apache.org/licenses/LICENSE-2.0
 *
 * Unless required by applicable law or agreed to in writing, software
 * distributed under the License is distributed on an "AS IS" BASIS,
 * WITHOUT WARRANTIES OR CONDITIONS OF ANY KIND, either express or implied.
 * See the License for the specific language governing permissions and
 * limitations under the License.
 */

import { ReactNode } from 'react';
import { DarkModeProvider } from './DarkmodeProvider';
import { AppProvider } from './AppProvider';
import { BackButtonProvider } from './BackButtonContext';
import { WCWeb3WalletProvider } from './WCWeb3WalletProvider';
import { RatesProvider } from './RatesProvider';
import { LightningProvider } from './LightningProvider';
import { LocalizationProvider } from './localization-provider';

type Props = {
  children: ReactNode;
};

export const Providers = ({ children }: Props) => {
  return (
    <AppProvider>
<<<<<<< HEAD
      <DarkModeProvider>
        <LocalizationProvider>
          <RatesProvider>
            <WCWeb3WalletProvider>
              <LightningProvider>
                {children}
              </LightningProvider>
            </WCWeb3WalletProvider>
          </RatesProvider>
        </LocalizationProvider>
      </DarkModeProvider>
=======
      <BackButtonProvider>
        <DarkModeProvider>
          <LocalizationProvider>
            <RatesProvider>
              <WCWeb3WalletProvider>
                {children}
              </WCWeb3WalletProvider>
            </RatesProvider>
          </LocalizationProvider>
        </DarkModeProvider>
      </BackButtonProvider>
>>>>>>> 5d5d9dec
    </AppProvider>
  );
};<|MERGE_RESOLUTION|>--- conflicted
+++ resolved
@@ -30,31 +30,19 @@
 export const Providers = ({ children }: Props) => {
   return (
     <AppProvider>
-<<<<<<< HEAD
-      <DarkModeProvider>
-        <LocalizationProvider>
-          <RatesProvider>
-            <WCWeb3WalletProvider>
-              <LightningProvider>
-                {children}
-              </LightningProvider>
-            </WCWeb3WalletProvider>
-          </RatesProvider>
-        </LocalizationProvider>
-      </DarkModeProvider>
-=======
       <BackButtonProvider>
         <DarkModeProvider>
           <LocalizationProvider>
             <RatesProvider>
               <WCWeb3WalletProvider>
-                {children}
+                <LightningProvider>
+                  {children}
+                </LightningProvider>
               </WCWeb3WalletProvider>
             </RatesProvider>
           </LocalizationProvider>
         </DarkModeProvider>
       </BackButtonProvider>
->>>>>>> 5d5d9dec
     </AppProvider>
   );
 };