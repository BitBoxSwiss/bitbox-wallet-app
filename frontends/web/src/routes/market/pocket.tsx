/**
 * Copyright 2023 Shift Crypto AG
 *
 * Licensed under the Apache License, Version 2.0 (the "License");
 * you may not use this file except in compliance with the License.
 * You may obtain a copy of the License at
 *
 *      http://www.apache.org/licenses/LICENSE-2.0
 *
 * Unless required by applicable law or agreed to in writing, software
 * distributed under the License is distributed on an "AS IS" BASIS,
 * WITHOUT WARRANTIES OR CONDITIONS OF ANY KIND, either express or implied.
 * See the License for the specific language governing permissions and
 * limitations under the License.
 */

import { createRef, useEffect, useState, useRef } from 'react';
import { useTranslation } from 'react-i18next';
import { useNavigate } from 'react-router-dom';
import { RequestAddressV0Message, MessageVersion, parseMessage, serializeMessage, V0MessageType, PaymentRequestV0Message } from 'request-address';
import { getConfig } from '@/utils/config';
import { Dialog } from '@/components/dialog/dialog';
import { confirmation } from '@/components/confirm/Confirm';
import { verifyAddress, getPocketURL, TMarketAction } from '@/api/market';
import { AccountCode, getInfo, getTransactionList, hasPaymentRequest, signAddress, proposeTx, sendTx, TTxInput } from '@/api/account';
import { Header } from '@/components/layout';
import { Spinner } from '@/components/spinner/Spinner';
import { PocketTerms } from '@/components/terms/pocket-terms';
import { useLoad } from '@/hooks/api';
import { UseDisableBackButton } from '@/hooks/backbutton';
import { alertUser } from '@/components/alert/Alert';
import { MarketGuide } from './guide';
import { convertScriptType } from '@/utils/request-addess';
import { parseExternalBtcAmount } from '@/api/coins';
import { FirmwareUpgradeRequiredDialog } from '@/components/dialog/firmware-upgrade-required-dialog';
import style from './iframe.module.css';

type TProps = {
  action: TMarketAction;
  code: AccountCode;
<<<<<<< HEAD
}
=======
  deviceIDs: string[];
};
>>>>>>> 3c845053

export const Pocket = ({
  action,
  code,
}: TProps) => {
  const { t } = useTranslation();
  const navigate = useNavigate();

  // Pocket sell only works if the FW supports payment requests
  const hasPaymentRequestResponse = useLoad(() => hasPaymentRequest(code));
  const [fwRequiredDialog, setFwRequiredDialog] = useState(false);

  const [height, setHeight] = useState(0);
  const [iframeLoaded, setIframeLoaded] = useState(false);
  const [blocking, setBlocking] = useState(false);
  const [agreedTerms, setAgreedTerms] = useState(false);
  const [verifying, setVerifying] = useState(false);

  const [iframeURL, setIframeUrl] = useState('');
  const config = useLoad(getConfig);
  const accountInfo = useLoad(getInfo(code));

  const ref = createRef<HTMLDivElement>();
  const iframeRef = useRef<HTMLIFrameElement | null>(null);
  let signing = false;
  let resizeTimerID: any = undefined;

  useEffect(() => {
    getPocketURL(action).then(response => {
      if (response.success) {
        setIframeUrl(response.url);
      } else {
        alertUser(t('unknownError', { errorMessage: response.errorMessage }));
      }
    });
  }, [action, t]);

  useEffect(() => {
    // enable paymentRequestError only when the action is sell.
    if (action === 'sell' && hasPaymentRequestResponse?.success === false) {
      if (hasPaymentRequestResponse?.errorCode === 'firmwareUpgradeRequired') {
        setFwRequiredDialog(true);
      } else if (hasPaymentRequestResponse?.errorCode) {
        alertUser(t('device.' + hasPaymentRequestResponse.errorCode));
      } else if (hasPaymentRequestResponse?.errorMessage) {
        alertUser(hasPaymentRequestResponse?.errorMessage);
      }
    }
  }, [action, hasPaymentRequestResponse, t]);

  useEffect(() => {
    if (config) {
      setAgreedTerms(config.frontend.skipPocketDisclaimer);
    }
  }, [config]);

  useEffect(() => {
    onResize();
    window.addEventListener('resize', onResize);
    window.addEventListener('message', onMessage);

    return () => {
      window.removeEventListener('resize', onResize);
      window.removeEventListener('message', onMessage);
    };
  });

  const onResize = () => {
    if (resizeTimerID) {
      clearTimeout(resizeTimerID);
    }
    resizeTimerID = setTimeout(() => {
      if (!ref.current) {
        return;
      }
      setHeight(ref.current.offsetHeight);
    }, 200);
  };

  const sendAddress = (address: string, sig: string, correlationId?: string) => {
    const { current } = iframeRef;

    if (!current) {
      return;
    }

    const message = serializeMessage({
      version: MessageVersion.V0,
      type: V0MessageType.Address,
      correlationId,
      bitcoinAddress: address,
      signature: sig,
    });

    current.contentWindow?.postMessage(message, '*');
  };

  const sendPaymentTxId = (txid: string, correlationId?: string) => {
    if (!iframeRef.current) {
      return;
    }

    const message = serializeMessage({
      version: MessageVersion.V0,
      type: V0MessageType.Payment,
      correlationId,
      txid,
    });

    iframeRef.current.contentWindow?.postMessage(message, '*');
  };

  const sendCanceledMessage = (reason: string, correlationId?: string) => {
    if (!iframeRef.current) {
      return;
    }

    const message = serializeMessage({
      version: MessageVersion.V0,
      type: V0MessageType.Cancel,
      correlationId,
      reason,
    });

    iframeRef.current.contentWindow?.postMessage(message, '*');
  };

  const handleRequestAddress = (message: RequestAddressV0Message) => {
    signing = true;
    const addressType = message.withScriptType ? convertScriptType(message.withScriptType) : '';
    const withMessageSignature = message.withMessageSignature ? message.withMessageSignature : '';
    signAddress(
      addressType,
      withMessageSignature,
      code)
      .then(response => {
        signing = false;
        if (response.success) {
          sendAddress(response.address, response.signature, message.correlationId);
        } else {
          if (response.errorCode !== 'userAbort') {
            alertUser(t('unknownError', { errorMessage: response.errorMessage }));
            console.log('error: ' + response.errorMessage);
          }
        }
      });

  };

  const handleVerifyAddress = (address: string) => {
    setVerifying(true);
    verifyAddress(address, code)
      .then(response => {
        setVerifying(false);
        if (!response.success) {
          if (response.errorCode === 'addressNotFound') {
            // This should not happen, unless the user receives a tx on the same address between the message signing
            // and the address verification.
            alertUser(t('buy.pocket.usedAddress', { address:  address }));
          } else {
            alertUser(t('unknownError', { errorMessage: response.errorMessage }));
            console.log('error: ' + response.errorMessage);
          }
        }
      });
  };

  const sendXpub = (correlationId?: string) => {
    if (accountInfo) {
      const bitcoinSimple = accountInfo.signingConfigurations[0]?.bitcoinSimple;
      if (bitcoinSimple) {
        const xpub = bitcoinSimple.keyInfo.xpub;
        const { current } = iframeRef;
        if (!current) {
          return;
        }
        const message = serializeMessage({
          version: MessageVersion.V0,
          type: V0MessageType.ExtendedPublicKey,
          extendedPublicKey: xpub,
          correlationId,
        });
        current.contentWindow?.postMessage(message, '*');
      }
    }
  };

  const handleRequestXpub = (correlationId?: string) => {
    getTransactionList(code).then(txs => {
      if (!txs.success) {
        alertUser(t('transactions.errorLoadTransactions'));
        return;
      }
      if (txs.list.length > 0) {
        confirmation(t('buy.pocket.previousTransactions'), result => {
          if (result) {
            sendXpub(correlationId);
          }
        });
      } else {
        sendXpub(correlationId);
      }
    });
  };

  const handlePaymentRequest = async (message: PaymentRequestV0Message) => {
    if (!message.slip24) {
      alertUser(t('unknownError', { errorMessage: 'Missing payment request data' }));
      return;
    }

    // this allows to correctly handle sats mode
    const parsedAmount = await parseExternalBtcAmount(message.amount.toString());
    if (!parsedAmount.success) {
      sendCanceledMessage('invalid_amount', message.correlationId);
      alertUser(t('unknownError', { errorMessage: 'Invalid amount' }));
      return;
    }

    const txInput: TTxInput = {
      address: message.bitcoinAddress,
      amount: parsedAmount.amount,
      // Always use the highest fee rate for Pocket sell
      useHighestFee: true,
      sendAll: 'no',
      selectedUTXOs: [],
      paymentRequest: message.slip24
    };

    let result = await proposeTx(code, txInput);
    if (result.success) {
      let txNote = t('buy.pocket.paymentRequestNote') + ' ' + message.slip24.recipientName;
      setBlocking(true);
      const sendResult = await sendTx(code, txNote);
      setBlocking(false);
      if (sendResult.success) {
        sendPaymentTxId(sendResult.txId, message.correlationId);
      } else {
        if ('aborted' in sendResult) {
          sendCanceledMessage('rejected_by_customer', message.correlationId);
        } else {
          sendCanceledMessage('unknown_error', message.correlationId);
          alertUser(t('unknownError', { errorMessage: sendResult.errorMessage }));
        }
      }
    } else {
      if (result.errorCode === 'insufficientFunds') {
        alertUser(t('buy.pocket.error.' + result.errorCode));
      } else if (result.errorCode) {
        alertUser(t('send.error.' + result.errorCode));
      } else {
        alertUser(t('genericError'));
      }
    }
  };

  const onMessage = (m: MessageEvent) => {
    if (!iframeURL || !code) {
      return;
    }
    // verify the origin of the received message
    if (m.origin !== new URL(iframeURL).origin) {
      return;
    }

    // handle requests from Pocket
    try {
      const message = parseMessage(m.data);
      switch (message.type) {
      case V0MessageType.RequestAddress:
        if (!signing) {
          handleRequestAddress(message);
        }
        break;
      case V0MessageType.VerifyAddress:
        if (!verifying) {
          handleVerifyAddress(message.bitcoinAddress);
        }
        break;
      case V0MessageType.RequestExtendedPublicKey:
        handleRequestXpub(message.correlationId);
        break;
      case V0MessageType.PaymentRequest:
        handlePaymentRequest(message);
        break;
      case V0MessageType.Close:
        navigate(`/account/${code}`, { replace: true });
        break;
      }
    } catch (e) {
      console.log(e);
      // ignore messages that could not be parsed
      // probably not intended for us, anyway
    }
  };

  return (
    <div className="contentWithGuide">
      <div className="container">
        <div className={style.header}>
          <Header title={
            <h2>
              {t('generic.buySell')}
            </h2>
          } />
        </div>
        <div ref={ref} className={style.container}>
          { !agreedTerms ? (
            <PocketTerms
              onAgreedTerms={() => setAgreedTerms(true)}
            />
          ) : (
            <div style={{ height }}>
              <UseDisableBackButton />
              {!iframeLoaded && <Spinner text={t('loading')} /> }
              {blocking && (
                <div className={style.blocking}></div>
              )}
              <iframe
                onLoad={() => {
                  setIframeLoaded(true);
                }}
                ref={iframeRef}
                title="Pocket"
                width="100%"
                height={height}
                frameBorder="0"
                className={style.iframe}
                allow="camera; payment; clipboard-write;"
                src={iframeURL}>
              </iframe>
            </div>
          )}
          <Dialog
            open={verifying}
            title={t('receive.verifyBitBox02')}
            medium centered>
            <div className="text-center">{t('buy.pocket.verifyBitBox02')}</div>
          </Dialog>
          <FirmwareUpgradeRequiredDialog
            open={fwRequiredDialog}
            onClose={() => {
              setFwRequiredDialog(false);
              navigate(-1);
            }}
          />
        </div>
      </div>
      <MarketGuide vendor="pocket" translationContext="bitcoin" />
    </div>
  );
};<|MERGE_RESOLUTION|>--- conflicted
+++ resolved
@@ -38,12 +38,7 @@
 type TProps = {
   action: TMarketAction;
   code: AccountCode;
-<<<<<<< HEAD
-}
-=======
-  deviceIDs: string[];
 };
->>>>>>> 3c845053
 
 export const Pocket = ({
   action,
