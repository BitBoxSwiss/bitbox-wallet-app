--- conflicted
+++ resolved
@@ -153,31 +153,27 @@
     />
   </InjectParams>);
 
-<<<<<<< HEAD
-  const AccLightning = <InjectParams>
+  const AccLightning = (<InjectParams>
     <Lightning />
-  </InjectParams>;
-
-  const AccLightningReceive = <InjectParams>
+  </InjectParams>);
+
+  const AccLightningReceive = (<InjectParams>
     <ReceiveLightning />
-  </InjectParams>;
-
-  const AccLightningSend = <InjectParams>
+  </InjectParams>);
+
+  const AccLightningSend = (<InjectParams>
     <SendLightning />
-  </InjectParams>;
-
-  const AccLightningActivate = <InjectParams>
+  </InjectParams>);
+
+  const AccLightningActivate = (<InjectParams>
     <LightningActivate />
-  </InjectParams>;
-
-  const AccLightningDeactivate = <InjectParams>
+  </InjectParams>);
+
+  const AccLightningDeactivate = (<InjectParams>
     <LightningDeactivate />
-  </InjectParams>;
-
-  const ExchangeInfoEl = <InjectParams>
-=======
+  </InjectParams>);
+
   const ExchangeInfoEl = (<InjectParams>
->>>>>>> a4c11d4d
     <ExchangeInfo
       code={''}
       accounts={activeAccounts} />
@@ -251,32 +247,6 @@
 
   const ReceiveAccountsSelectorEl = <InjectParams><ReceiveAccountsSelector activeAccounts={activeAccounts}/></InjectParams>;
 
-<<<<<<< HEAD
-  return <Routes>
-    <Route path="/">
-      <Route index element={Homepage} />
-      <Route path="account/:code">
-        <Route index element={Acc} />
-        <Route path="send" element={AccSend} />
-        <Route path="receive" element={AccReceive} />
-        <Route path="info" element={AccInfo} />
-        <Route path="wallet-connect/connect" element={AccConnectScreenWC} />
-        <Route path="wallet-connect/dashboard" element={AccDashboardWC} />
-      </Route>
-      <Route path="lightning">
-        <Route index element={AccLightning} />
-        <Route path="activate" element={AccLightningActivate} />
-        <Route path="receive" element={AccLightningReceive} />
-        <Route path="send" element={AccLightningSend} />
-        <Route path="deactivate" element={AccLightningDeactivate} />
-      </Route>
-      <Route path="add-account" element={<AddAccount accounts={accounts}/>} />
-      <Route path="account-summary" element={AccountsSummaryEl} />
-      <Route path="exchange">
-        <Route path="info" element={ExchangeInfoEl} >
-          <Route index element={ExchangeInfoEl} />
-          <Route path=":code" element={ExchangeInfoEl} />
-=======
   return (
     <Routes>
       <Route path="/">
@@ -288,7 +258,13 @@
           <Route path="info" element={AccInfo} />
           <Route path="wallet-connect/connect" element={AccConnectScreenWC} />
           <Route path="wallet-connect/dashboard" element={AccDashboardWC} />
->>>>>>> a4c11d4d
+        </Route>
+        <Route path="lightning">
+          <Route index element={AccLightning} />
+          <Route path="activate" element={AccLightningActivate} />
+          <Route path="receive" element={AccLightningReceive} />
+          <Route path="send" element={AccLightningSend} />
+          <Route path="deactivate" element={AccLightningDeactivate} />
         </Route>
         <Route path="add-account" element={<AddAccount accounts={accounts}/>} />
         <Route path="account-summary" element={AccountsSummaryEl} />
