--- conflicted
+++ resolved
@@ -25,11 +25,7 @@
 import { alertUser } from '../../../components/alert/Alert';
 import { Balance } from '../../../components/balance/balance';
 import { HideAmountsButton } from '../../../components/hideamountsbutton/hideamountsbutton';
-<<<<<<< HEAD
-import { Button, ButtonLink, Input, OptionalLabel } from '../../../components/forms';
-=======
 import { Button, ButtonLink } from '../../../components/forms';
->>>>>>> eb72e1c6
 import { Column, ColumnButtons, Grid, GuideWrapper, GuidedContent, Header, Main } from '../../../components/layout';
 import { store as fiat } from '../../../components/rates/rates';
 import { Status } from '../../../components/status/status';
@@ -654,22 +650,10 @@
                       error={feeError} />
                   </Column>
                   <Column>
-<<<<<<< HEAD
-                    <Input
-                      label={t('note.title')}
-                      labelSection={
-                        <OptionalLabel>{t('note.input.description')}</OptionalLabel>
-                      }
-                      id="note"
-                      onInput={this.handleNoteInput}
-                      value={note}
-                      placeholder={t('note.input.placeholder')} />
-=======
                     <NoteInput
                       note={note}
                       onNoteChange={this.handleNoteInput}
                     />
->>>>>>> eb72e1c6
                     <ColumnButtons
                       className="m-top-default m-bottom-xlarge"
                       inline>
