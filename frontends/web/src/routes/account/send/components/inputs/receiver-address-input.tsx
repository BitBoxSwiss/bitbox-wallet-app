--- conflicted
+++ resolved
@@ -14,23 +14,21 @@
  * limitations under the License.
  */
 
-import { ChangeEvent } from 'react';
+import { ChangeEvent, useContext } from 'react';
 import { useTranslation } from 'react-i18next';
 import { debug } from '../../../../../utils/env';
 import { getReceiveAddressList } from '../../../../../api/account';
-import { QrCodeInput } from '../../../../../components/qrcode/qrcode-input';
+import DarkModeContext from '../../../../../contexts/DarkmodeContext';
+import { Input } from '../../../../../components/forms';
+import { QRCodeLight, QRCodeDark } from '../../../../../components/icon';
+import { ScanQRDialog } from '../dialogs/scan-qr-dialog';
 import style from './receiver-address-input.module.css';
 
+type TToggleScanQRButtonProps = {
+    onClick: () => void;
+}
+
 type TReceiverAddressInputProps = {
-<<<<<<< HEAD
-  accountCode?: string;
-  addressError?: string;
-  onInputChange: (value: string) => void;
-  recipientAddress: string;
-  activeScanQR: boolean;
-  parseQRResult: (uri: string) => void;
-  onChangeActiveScanQR: (activeScanQR: boolean) => void;
-=======
     accountCode?: string;
     addressError?: string;
     onInputChange: (value: string) => void;
@@ -46,7 +44,6 @@
     <button type="button" onClick={onClick} className={style.qrButton}>
       {isDarkMode ? <QRCodeLight /> : <QRCodeDark />}
     </button>);
->>>>>>> eb72e1c6
 };
 
 export const ReceiverAddressInput = ({
@@ -74,24 +71,38 @@
     }
   };
 
+  const toggleScanQR = () => {
+    if (activeScanQR) {
+      onChangeActiveScanQR(false);
+      return;
+    }
+    onChangeActiveScanQR(true);
+  };
+
   return (
-    <QrCodeInput
-      title={t('send.scanQR')}
-      label={t('send.address.label')}
-      placeholder={t('send.address.placeholder')}
-      inputError={addressError}
-      labelSection={
-        debug ? (
+    <>
+      <ScanQRDialog
+        activeScanQR={activeScanQR}
+        toggleScanQR={toggleScanQR}
+        onChangeActiveScanQR={onChangeActiveScanQR}
+        parseQRResult={parseQRResult}
+      />
+      <Input
+        label={t('send.address.label')}
+        placeholder={t('send.address.placeholder')}
+        id="recipientAddress"
+        error={addressError}
+        onInput={(e: ChangeEvent<HTMLInputElement>) => onInputChange(e.target.value)}
+        value={recipientAddress}
+        className={style.inputWithIcon}
+        labelSection={debug ? (
           <span id="sendToSelf" className={style.action} onClick={handleSendToSelf}>
             Send to self
           </span>
-        ) : undefined
-      }
-      onInputChange={(e: ChangeEvent<HTMLInputElement>) => onInputChange(e.target.value)}
-      value={recipientAddress}
-      activeScanQR={activeScanQR}
-      parseQRResult={parseQRResult}
-      onChangeActiveScanQR={onChangeActiveScanQR}
-    />
+        ) : undefined}
+        autoFocus>
+        <ScanQRButton onClick={toggleScanQR} />
+      </Input>
+    </>
   );
 };