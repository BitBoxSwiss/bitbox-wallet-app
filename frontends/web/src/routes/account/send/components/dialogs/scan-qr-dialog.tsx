/**
 * Copyright 2023-2024 Shift Crypto AG
 *
 * Licensed under the Apache License, Version 2.0 (the "License");
 * you may not use this file except in compliance with the License.
 * You may obtain a copy of the License at
 *
 *      http://www.apache.org/licenses/LICENSE-2.0
 *
 * Unless required by applicable law or agreed to in writing, software
 * distributed under the License is distributed on an "AS IS" BASIS,
 * WITHOUT WARRANTIES OR CONDITIONS OF ANY KIND, either express or implied.
 * See the License for the specific language governing permissions and
 * limitations under the License.
 */

import { memo, useCallback } from 'react';
import { useTranslation } from 'react-i18next';
import { View, ViewButtons } from '@/components/view/view';
import { Button } from '@/components/forms';
import { ScanQRVideo } from '@/routes/account/send/components/inputs/scan-qr-video';

type TProps = {
  toggleScanQR: () => void;
  onChangeActiveScanQR: (active: boolean) => void;
  parseQRResult: (result: string) => void;
<<<<<<< HEAD
  isMobile: boolean;
}
=======
};
>>>>>>> 8df92492

const ScanQRDialogComponent = ({
  parseQRResult,
  toggleScanQR,
  onChangeActiveScanQR,
  isMobile,
}: TProps) => {
  const { t } = useTranslation();

  const handleResult = useCallback((result: string) => {
    parseQRResult(result);
    onChangeActiveScanQR(false);
  }, [parseQRResult, onChangeActiveScanQR]);

  return (
    <View
      fitContent
      fullscreen
      dialog={!isMobile}>
      <ScanQRVideo onResult={handleResult} />
      <ViewButtons reverseRow>
        <Button
          secondary
          onClick={toggleScanQR}>
          {t('button.back')}
        </Button>
      </ViewButtons>
    </View>
  );
};

export const ScanQRDialog = memo(ScanQRDialogComponent);<|MERGE_RESOLUTION|>--- conflicted
+++ resolved
@@ -24,12 +24,8 @@
   toggleScanQR: () => void;
   onChangeActiveScanQR: (active: boolean) => void;
   parseQRResult: (result: string) => void;
-<<<<<<< HEAD
   isMobile: boolean;
-}
-=======
 };
->>>>>>> 8df92492
 
 const ScanQRDialogComponent = ({
   parseQRResult,
