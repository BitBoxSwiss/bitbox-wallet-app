/**
 * Copyright 2018 Shift Devices AG
 * Copyright 2023 Shift Crypto AG
 *
 * Licensed under the Apache License, Version 2.0 (the "License");
 * you may not use this file except in compliance with the License.
 * You may obtain a copy of the License at
 *
 *      http://www.apache.org/licenses/LICENSE-2.0
 *
 * Unless required by applicable law or agreed to in writing, software
 * distributed under the License is distributed on an "AS IS" BASIS,
 * WITHOUT WARRANTIES OR CONDITIONS OF ANY KIND, either express or implied.
 * See the License for the specific language governing permissions and
 * limitations under the License.
 */

import { useState, useEffect, useRef, useCallback, useContext } from 'react';
import { useTranslation } from 'react-i18next';
import * as accountApi from '../../../api/account';
import { TDevices } from '../../../api/devices';
import { statusChanged, syncdone } from '../../../api/accountsync';
import { unsubscribe } from '../../../utils/subscriptions';
import { useMountedRef } from '../../../hooks/mount';
import { useSDCard } from '../../../hooks/sdcard';
import { Status } from '../../../components/status/status';
import { GuideWrapper, GuidedContent, Header, Main } from '../../../components/layout';
import { View } from '../../../components/view/view';
import { Chart } from './chart';
import { SummaryBalance } from './summarybalance';
import { AddBuyReceiveOnEmptyBalances } from '../info/buyReceiveCTA';
import { Entry } from '../../../components/guide/entry';
import { Guide } from '../../../components/guide/guide';
import { HideAmountsButton } from '../../../components/hideamountsbutton/hideamountsbutton';
import { AppContext } from '../../../contexts/AppContext';
<<<<<<< HEAD
import { NodeState, getNodeInfo, subscribeNodeState } from '../../../api/lightning';
=======
import { getAccountsByKeystore, isAmbiguiousName } from '../utils';
>>>>>>> e93d90df

type TProps = {
  accounts: accountApi.IAccount[];
  devices: TDevices;
};

export type Balances = {
  [code: string]: accountApi.IBalance;
};

export function AccountsSummary({ accounts, devices }: TProps) {
  const { t } = useTranslation();
  const summaryReqTimerID = useRef<number>();
  const mounted = useMountedRef();
  const { hideAmounts } = useContext(AppContext);

  const accountsByKeystore = getAccountsByKeystore(accounts);

  const [summaryData, setSummaryData] = useState<accountApi.ISummary>();
  const [balancePerCoin, setBalancePerCoin] = useState<accountApi.TAccountsBalance>();
  const [accountsTotalBalance, setAccountsTotalBalance] = useState<accountApi.TAccountsTotalBalance>();
  const [balances, setBalances] = useState<Balances>();
  const [nodeState, setNodeState] = useState<NodeState>();

  const hasCard = useSDCard(devices);

  const getAccountSummary = useCallback(async () => {
    // replace previous timer if present
    if (summaryReqTimerID.current) {
      window.clearTimeout(summaryReqTimerID.current);
    }
    try {
      const summaryData = await accountApi.getSummary();
      if (!mounted.current) {
        return;
      }
      setSummaryData(summaryData);
    } catch (err) {
      console.error(err);
    }
  }, [mounted]);

  const getAccountsBalance = useCallback(async () => {
    try {
      const balance = await accountApi.getAccountsBalance();
      if (!mounted.current) {
        return;
      }
      setBalancePerCoin(balance);
    } catch (err) {
      console.error(err);
    }
  }, [mounted]);

  const getAccountsTotalBalance = useCallback(async () => {
    const totalBalance = await accountApi.getAccountsTotalBalance();
    if (!mounted.current) {
      return;
    }
    if (totalBalance.success) {
      setAccountsTotalBalance(totalBalance.totalBalance);
    } else {
      // if rates are not available, balance will be reloaded later.
      if (totalBalance.errorCode !== 'ratesNotAvailable') {
        console.error(totalBalance.errorMessage);
      } else {
        console.log('rates not available');
      }
    }
  }, [mounted]);


  const onStatusChanged = useCallback(async (
    code: accountApi.AccountCode,
  ) => {
    if (!mounted.current) {
      return;
    }
    const status = await accountApi.getStatus(code);
    if (status.disabled || !mounted.current) {
      return;
    }
    if (!status.synced) {
      return accountApi.init(code);
    }
    const balance = await accountApi.getBalance(code);
    if (!mounted.current) {
      return;
    }
    setBalances((prevBalances) => ({
      ...prevBalances,
      [code]: balance
    }));
  }, [mounted]);

  const update = useCallback((code: accountApi.AccountCode) => {
    if (mounted.current) {
      onStatusChanged(code);
      getAccountSummary();
    }
  }, [getAccountSummary, mounted, onStatusChanged]);

  // fetch accounts summary and balance on the first render.
  useEffect(() => {
    const subscriptions = [statusChanged(update), syncdone(update)];
    getAccountSummary();
    getAccountsBalance();
    getAccountsTotalBalance();
    return () => unsubscribe(subscriptions);
  }, [getAccountSummary, getAccountsBalance, getAccountsTotalBalance, update]);

  // update the timer to get a new account summary update when receiving the previous call result.
  useEffect(() => {
    // set new timer
    const delay = !summaryData || summaryData.chartDataMissing ? 1000 : 10000;
    summaryReqTimerID.current = window.setTimeout(getAccountSummary, delay);
    return () => {
      // replace previous timer if present
      if (summaryReqTimerID.current) {
        window.clearTimeout(summaryReqTimerID.current);
      }
    };
  }, [summaryData, getAccountSummary]);

  useEffect(() => {
    accounts.forEach((account) => {
      onStatusChanged(account.code);
    });
    getAccountsBalance();
  }, [onStatusChanged, getAccountsBalance, accounts]);

  // fetch the lightning node state
  const onLightningNodeStateChange = useCallback(async () => {
    try {
      const nodeState = await getNodeInfo();
      setNodeState(nodeState);
    } catch (err) {}
  }, []);

  // subscribe to any node state changes
  useEffect(() => {
    onLightningNodeStateChange();

    const subscriptions = [subscribeNodeState(onLightningNodeStateChange)];
    return () => unsubscribe(subscriptions);
  }, [onLightningNodeStateChange]);

  return (
    <GuideWrapper>
      <GuidedContent>
        <Main>
          <Status hidden={!hasCard} type="warning">
            {t('warning.sdcard')}
          </Status>
          <Header title={<h2>{t('accountSummary.title')}</h2>}>
            <HideAmountsButton />
          </Header>
          <View>
            <Chart
              hideAmounts={hideAmounts}
              data={summaryData}
              noDataPlaceholder={
                accounts.length && accounts.length <= Object.keys(balances || {}).length ? (
                  <AddBuyReceiveOnEmptyBalances accounts={accounts} balances={balances} />
                ) : undefined
<<<<<<< HEAD
              }
            />
            <SummaryBalance
              accounts={accounts}
              summaryData={summaryData}
              totalBalancePerCoin={totalBalancePerCoin}
              balances={balances}
              lightningNodeState={nodeState}
            />
=======
              } />
            {accountsByKeystore && balancePerCoin &&
              (accountsByKeystore.map(({ keystore, accounts }) =>
                <SummaryBalance
                  keystoreDisambiguatorName={isAmbiguiousName(keystore.name, accountsByKeystore) ? keystore.rootFingerprint : undefined}
                  connected={keystore.connected}
                  keystoreName={keystore.name}
                  key={keystore.rootFingerprint}
                  accounts={accounts}
                  totalBalancePerCoin={balancePerCoin[keystore.rootFingerprint]}
                  totalBalance={ accountsTotalBalance ? accountsTotalBalance[keystore.rootFingerprint] : undefined}
                  balances={balances}
                />
              )) }
>>>>>>> e93d90df
          </View>
        </Main>
      </GuidedContent>
      <Guide>
        <Entry key="accountSummaryDescription" entry={t('guide.accountSummaryDescription')} />
        <Entry
          key="accountSummaryAmount"
          entry={{
            link: {
              text: 'www.coingecko.com',
              url: 'https://www.coingecko.com/'
            },
            text: t('guide.accountSummaryAmount.text'),
            title: t('guide.accountSummaryAmount.title')
          }}
        />
        <Entry key="trackingModePortfolioChart" entry={t('guide.trackingModePortfolioChart')} />
      </Guide>
    </GuideWrapper>
  );
}<|MERGE_RESOLUTION|>--- conflicted
+++ resolved
@@ -33,11 +33,8 @@
 import { Guide } from '../../../components/guide/guide';
 import { HideAmountsButton } from '../../../components/hideamountsbutton/hideamountsbutton';
 import { AppContext } from '../../../contexts/AppContext';
-<<<<<<< HEAD
+import { getAccountsByKeystore, isAmbiguiousName } from '../utils';
 import { NodeState, getNodeInfo, subscribeNodeState } from '../../../api/lightning';
-=======
-import { getAccountsByKeystore, isAmbiguiousName } from '../utils';
->>>>>>> e93d90df
 
 type TProps = {
   accounts: accountApi.IAccount[];
@@ -203,17 +200,6 @@
                 accounts.length && accounts.length <= Object.keys(balances || {}).length ? (
                   <AddBuyReceiveOnEmptyBalances accounts={accounts} balances={balances} />
                 ) : undefined
-<<<<<<< HEAD
-              }
-            />
-            <SummaryBalance
-              accounts={accounts}
-              summaryData={summaryData}
-              totalBalancePerCoin={totalBalancePerCoin}
-              balances={balances}
-              lightningNodeState={nodeState}
-            />
-=======
               } />
             {accountsByKeystore && balancePerCoin &&
               (accountsByKeystore.map(({ keystore, accounts }) =>
@@ -226,9 +212,9 @@
                   totalBalancePerCoin={balancePerCoin[keystore.rootFingerprint]}
                   totalBalance={ accountsTotalBalance ? accountsTotalBalance[keystore.rootFingerprint] : undefined}
                   balances={balances}
+                  lightningNodeState={nodeState}
                 />
               )) }
->>>>>>> e93d90df
           </View>
         </Main>
       </GuidedContent>
