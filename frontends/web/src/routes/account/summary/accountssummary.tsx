/**
 * Copyright 2018 Shift Devices AG
 * Copyright 2023 Shift Crypto AG
 *
 * Licensed under the Apache License, Version 2.0 (the "License");
 * you may not use this file except in compliance with the License.
 * You may obtain a copy of the License at
 *
 *      http://www.apache.org/licenses/LICENSE-2.0
 *
 * Unless required by applicable law or agreed to in writing, software
 * distributed under the License is distributed on an "AS IS" BASIS,
 * WITHOUT WARRANTIES OR CONDITIONS OF ANY KIND, either express or implied.
 * See the License for the specific language governing permissions and
 * limitations under the License.
 */

import { useState, useEffect, useRef, useCallback, useContext } from 'react';
import { useTranslation } from 'react-i18next';
import * as accountApi from '../../../api/account';
import { TDevices } from '../../../api/devices';
import { statusChanged, syncdone } from '../../../api/accountsync';
import { unsubscribe } from '../../../utils/subscriptions';
import { useMountedRef } from '../../../hooks/mount';
import { useSDCard } from '../../../hooks/sdcard';
import { Status } from '../../../components/status/status';
import { GuideWrapper, GuidedContent, Header, Main } from '../../../components/layout';
import { View } from '../../../components/view/view';
import { Chart } from './chart';
import { SummaryBalance } from './summarybalance';
import { CoinBalance } from './coinbalance';
import { AddBuyReceiveOnEmptyBalances } from '../info/buyReceiveCTA';
import { Entry } from '../../../components/guide/entry';
import { Guide } from '../../../components/guide/guide';
import { HideAmountsButton } from '../../../components/hideamountsbutton/hideamountsbutton';
import { AppContext } from '../../../contexts/AppContext';
import { getAccountsByKeystore, isAmbiguiousName } from '../utils';
import { RatesContext } from '../../../contexts/RatesContext';

type TProps = {
  accounts: accountApi.IAccount[];
  devices: TDevices;
};

export type Balances = {
  [code: string]: accountApi.IBalance;
};

export function AccountsSummary({ accounts, devices }: TProps) {
  const { t } = useTranslation();
  const summaryReqTimerID = useRef<number>();
  const mounted = useMountedRef();
  const { hideAmounts } = useContext(AppContext);
  const { defaultCurrency } = useContext(RatesContext);

  const accountsByKeystore = getAccountsByKeystore(accounts);

  const [summaryData, setSummaryData] = useState<accountApi.ISummary>();
  const [balancePerCoin, setBalancePerCoin] = useState<accountApi.TAccountsBalance>();
  const [accountsTotalBalance, setAccountsTotalBalance] = useState<accountApi.TAccountsTotalBalance>();
  const [coinsTotalBalance, setCoinsTotalBalance] = useState<accountApi.TCoinsTotalBalance>();
  const [balances, setBalances] = useState<Balances>();

  const hasCard = useSDCard(devices);

  const getAccountSummary = useCallback(async () => {
    // replace previous timer if present
    if (summaryReqTimerID.current) {
      window.clearTimeout(summaryReqTimerID.current);
    }
    try {
      const summaryData = await accountApi.getSummary();
      if (!mounted.current) {
        return;
      }
      setSummaryData(summaryData);
    } catch (err) {
      console.error(err);
    }
  }, [mounted]);

  const getAccountsBalance = useCallback(async () => {
    try {
      const balance = await accountApi.getAccountsBalance();
      if (!mounted.current) {
        return;
      }
      setBalancePerCoin(balance);
    } catch (err) {
      console.error(err);
    }
  }, [mounted]);

  const getAccountsTotalBalance = useCallback(async () => {
    const totalBalance = await accountApi.getAccountsTotalBalance();
    if (!mounted.current) {
      return;
    }
    if (totalBalance.success) {
      setAccountsTotalBalance(totalBalance.totalBalance);
    } else {
      // if rates are not available, balance will be reloaded later.
      if (totalBalance.errorCode !== 'ratesNotAvailable') {
        console.error(totalBalance.errorMessage);
      } else {
        console.log('rates not available');
      }
    }
  }, [mounted]);

<<<<<<< HEAD
  const onStatusChanged = useCallback(
    async (code: accountApi.AccountCode) => {
      if (!mounted.current) {
        return;
      }
      const status = await accountApi.getStatus(code);
      if (status.disabled || !mounted.current) {
        return;
      }
      if (!status.synced) {
        return accountApi.init(code);
      }
      const balance = await accountApi.getBalance(code);
      if (!mounted.current) {
        return;
      }
      setBalances((prevBalances) => ({
        ...prevBalances,
        [code]: balance
      }));
    },
    [mounted]
  );
=======
  const getCoinsTotalBalance = useCallback(async () => {
    try {
      const coinBalance = await accountApi.getCoinsTotalBalance();
      if (!mounted.current) {
        return;
      }
      setCoinsTotalBalance(coinBalance);
    } catch (err) {
      console.error(err);
    }
  }, [mounted]);
>>>>>>> 7f336345

  const update = useCallback(
    (code: accountApi.AccountCode) => {
      if (mounted.current) {
        onStatusChanged(code);
        getAccountSummary();
      }
    },
    [getAccountSummary, mounted, onStatusChanged]
  );

  useEffect(() => {
<<<<<<< HEAD
    const subscriptions = [statusChanged(update), syncdone(update)];
=======
    // for subscriptions and unsubscriptions
    // runs only on component mount and unmount.
    const subscriptions = [
      statusChanged(update),
      syncdone(update)
    ];
    return () => unsubscribe(subscriptions);
  }, [update]);


  useEffect(() => {
    // handles fetching data and runs on component mount
    // & whenever any of the dependencies change.
>>>>>>> 7f336345
    getAccountSummary();
    getAccountsBalance();
    getAccountsTotalBalance();
    getCoinsTotalBalance();
  }, [getAccountSummary, getAccountsBalance, getAccountsTotalBalance, getCoinsTotalBalance, defaultCurrency]);

  // update the timer to get a new account summary update when receiving the previous call result.
  useEffect(() => {
    // set new timer
    const delay = !summaryData || summaryData.chartDataMissing ? 1000 : 10000;
    summaryReqTimerID.current = window.setTimeout(getAccountSummary, delay);
    return () => {
      // replace previous timer if present
      if (summaryReqTimerID.current) {
        window.clearTimeout(summaryReqTimerID.current);
      }
    };
  }, [summaryData, getAccountSummary]);

  useEffect(() => {
    accounts.forEach((account) => {
      onStatusChanged(account.code);
    });
    getAccountsBalance();
    getCoinsTotalBalance();
  }, [onStatusChanged, getAccountsBalance, getCoinsTotalBalance, accounts]);
  return (
    <GuideWrapper>
      <GuidedContent>
        <Main>
          <Status hidden={!hasCard} type="warning">
            {t('warning.sdcard')}
          </Status>
          <Header title={<h2>{t('accountSummary.title')}</h2>}>
            <HideAmountsButton />
          </Header>
          <View>
            <Chart
              hideAmounts={hideAmounts}
              data={summaryData}
              noDataPlaceholder={
                accounts.length && accounts.length <= Object.keys(balances || {}).length ? (
                  <AddBuyReceiveOnEmptyBalances accounts={accounts} balances={balances} />
                ) : undefined
              } />
            {accountsByKeystore.length > 1 && (
              <CoinBalance
                accounts={accounts}
                summaryData={summaryData}
                coinsBalances={coinsTotalBalance}
              />
            )}
            {accountsByKeystore &&
              (accountsByKeystore.map(({ keystore, accounts }) =>
                <SummaryBalance
                  key={keystore.rootFingerprint}
                  keystoreDisambiguatorName={isAmbiguiousName(keystore.name, accountsByKeystore) ? keystore.rootFingerprint : undefined}
                  accountsKeystore={keystore}
                  accounts={accounts}
                  totalBalancePerCoin={ balancePerCoin ? balancePerCoin[keystore.rootFingerprint] : undefined}
                  totalBalance={ accountsTotalBalance ? accountsTotalBalance[keystore.rootFingerprint] : undefined}
                  balances={balances}
                />
              ))}
          </View>
        </Main>
      </GuidedContent>
      <Guide title={t('guide.guideTitle.accountSummary')}>
        <Entry key="accountSummaryDescription" entry={t('guide.accountSummaryDescription')} />
        <Entry
          key="accountSummaryAmount"
          entry={{
            link: {
              text: 'www.coingecko.com',
              url: 'https://www.coingecko.com/'
            },
            text: t('guide.accountSummaryAmount.text'),
            title: t('guide.accountSummaryAmount.title')
          }}
        />
        <Entry key="trackingModePortfolioChart" entry={t('guide.trackingModePortfolioChart')} />
      </Guide>
    </GuideWrapper>
  );
}<|MERGE_RESOLUTION|>--- conflicted
+++ resolved
@@ -108,7 +108,6 @@
     }
   }, [mounted]);
 
-<<<<<<< HEAD
   const onStatusChanged = useCallback(
     async (code: accountApi.AccountCode) => {
       if (!mounted.current) {
@@ -132,7 +131,7 @@
     },
     [mounted]
   );
-=======
+
   const getCoinsTotalBalance = useCallback(async () => {
     try {
       const coinBalance = await accountApi.getCoinsTotalBalance();
@@ -144,7 +143,6 @@
       console.error(err);
     }
   }, [mounted]);
->>>>>>> 7f336345
 
   const update = useCallback(
     (code: accountApi.AccountCode) => {
@@ -157,9 +155,6 @@
   );
 
   useEffect(() => {
-<<<<<<< HEAD
-    const subscriptions = [statusChanged(update), syncdone(update)];
-=======
     // for subscriptions and unsubscriptions
     // runs only on component mount and unmount.
     const subscriptions = [
@@ -173,7 +168,6 @@
   useEffect(() => {
     // handles fetching data and runs on component mount
     // & whenever any of the dependencies change.
->>>>>>> 7f336345
     getAccountSummary();
     getAccountsBalance();
     getAccountsTotalBalance();
