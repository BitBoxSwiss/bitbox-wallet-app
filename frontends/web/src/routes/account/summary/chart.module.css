--- conflicted
+++ resolved
@@ -63,12 +63,8 @@
   background: var(--background-secondary);
   border: 2px solid var(--background-secondary);
   border-radius: 2rem;
-<<<<<<< HEAD
   color: var(--color-default);
-=======
-  color: var(--color-softblack);
   font-size: var(--size-default);
->>>>>>> 93e14420
   line-height: 1.75;
   margin-bottom: var(--spacing-half);
   margin-left: var(--spacing-half);
