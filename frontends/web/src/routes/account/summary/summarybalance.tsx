/**
 * Copyright 2023 Shift Crypto AG
 *
 * Licensed under the Apache License, Version 2.0 (the "License");
 * you may not use this file except in compliance with the License.
 * You may obtain a copy of the License at
 *
 *      http://www.apache.org/licenses/LICENSE-2.0
 *
 * Unless required by applicable law or agreed to in writing, software
 * distributed under the License is distributed on an "AS IS" BASIS,
 * WITHOUT WARRANTIES OR CONDITIONS OF ANY KIND, either express or implied.
 * See the License for the specific language governing permissions and
 * limitations under the License.
 */

import { useTranslation } from 'react-i18next';
import * as accountApi from '@/api/account';
import { getAccountsPerCoin } from '@/routes/account/utils';
import { Balances } from './accountssummary';
import { BalanceRow } from './balancerow';
import { SubTotalRow } from './subtotalrow';
import { Amount } from '@/components/amount/amount';
import { Skeleton } from '@/components/skeleton/skeleton';
import { Badge } from '@/components/badge/badge';
import { USBSuccess } from '@/components/icon';
import style from './accountssummary.module.css';

const TotalBalance = ({ total, fiatUnit }: accountApi.TAccountTotalBalance) => {
  return (
    <>
      <strong>
        <Amount amount={total} unit={fiatUnit} />
      </strong>{' '}
      <span className={style.coinUnit}>{fiatUnit}</span>
    </>
  );
};

type TProps = {
  accounts: accountApi.IAccount[];
  accountsKeystore: accountApi.TKeystore;
  totalBalancePerCoin?: accountApi.TAccountsBalanceByCoin;
  totalBalance?: accountApi.TAccountTotalBalance;
  balances?: Balances;
  keystoreDisambiguatorName?: string;
  lightningBalance?: accountApi.IBalance;
};

type TLightningProps = {
  lightningBalance?: accountApi.IBalance;
  lightningAccountKeystoreName: string;
  keystoreDisambiguatorName?: string;
}

export const SummaryBalance = ({
  accounts,
  accountsKeystore,
  totalBalancePerCoin,
  totalBalance,
  balances,
  keystoreDisambiguatorName,
  lightningBalance
}: TProps) => {
  const { t } = useTranslation();
  const accountsPerCoin = getAccountsPerCoin(accounts);
  const coins = Object.keys(accountsPerCoin) as accountApi.CoinCode[];

  return (
    <div>
      <div className={style.accountName}>
<<<<<<< HEAD
        <p>
          {accountsKeystore.name} {keystoreDisambiguatorName && `(${keystoreDisambiguatorName})`}
        </p>
        {accountsKeystore.connected ? (
          <Badge icon={(props) => <USBSuccess {...props} />} type="success">
            {t('device.keystoreConnected')}
          </Badge>
        ) : null}
=======
        <p>{keystoreName} {keystoreDisambiguatorName && `(${keystoreDisambiguatorName})`}</p>
        {connected ? (
          <Badge
            icon={props => <USBSuccess {...props} />}
            type="success"
          >
            {t('device.keystoreConnected')}
          </Badge>
        ) :
          null
        }
>>>>>>> a4c11d4d
      </div>
      <div className={style.balanceTable}>
        <table className={style.table}>
          <colgroup>
            <col width="33%" />
            <col width="33%" />
            <col width="*" />
          </colgroup>
          <thead>
            <tr>
              <th>{t('accountSummary.name')}</th>
              <th>{t('accountSummary.balance')}</th>
              <th>{t('accountSummary.fiatBalance')}</th>
            </tr>
          </thead>
          <tbody>
            {lightningBalance && (
              <BalanceRow key="lightning" code="lightning" name="Lightning" coinCode="lightning" balance={lightningBalance} />
            )}
            { accounts.length > 0 ? (
              coins.map(coinCode => {
                const balanceRows = accountsPerCoin[coinCode]?.map(account => (
                  <BalanceRow
                    key={account.code}
                    code={account.code}
                    name={account.name}
                    coinCode={account.coinCode}
                    balance={balances && balances[account.code]}
                  />
                ));
                if (balanceRows && balanceRows?.length > 1) {
                  const accountsForCoin = accountsPerCoin[coinCode];
                  if (accountsForCoin && accountsForCoin.length >= 1) {
                    const account = accountsForCoin[0];
                    balanceRows.push(
                      <SubTotalRow
                        key={account.coinCode}
                        coinCode={account.coinCode}
                        coinName={account.coinName}
                        balance={totalBalancePerCoin && totalBalancePerCoin[coinCode]}
                      />);
                  }
                }
                return balanceRows;
              })
            ) : (
              <tr>
                <td colSpan={3} className={style.noAccount}>
                  {t('accountSummary.noAccount')}
                </td>
              </tr>
            )}
          </tbody>
          <tfoot>
            <tr>
              <th>
                <strong>{t('accountSummary.total')}</strong>
              </th>
              <td colSpan={2}>
                {totalBalance ? <TotalBalance total={totalBalance.total} fiatUnit={totalBalance.fiatUnit} /> : <Skeleton />}
              </td>
            </tr>
          </tfoot>
        </table>
      </div>
    </div>
  );
};


export const LightningBalance = ({
  lightningBalance,
  lightningAccountKeystoreName,
  keystoreDisambiguatorName
}: TLightningProps) => {
  const { t } = useTranslation();
  return (
    <div>
      <div className={style.accountName}>
        <p>
          {lightningAccountKeystoreName} {keystoreDisambiguatorName && `(${keystoreDisambiguatorName})`}
        </p>
      </div>
      <div className={style.balanceTable}>
        <table className={style.table}>
          <colgroup>
            <col width="33%" />
            <col width="33%" />
            <col width="*" />
          </colgroup>
          <thead>
            <tr>
              <th>{t('accountSummary.name')}</th>
              <th>{t('accountSummary.balance')}</th>
              <th>{t('accountSummary.fiatBalance')}</th>
            </tr>
          </thead>
          <tbody>
            {lightningBalance && (
              <BalanceRow key="lightning" code="lightning" name="Lightning" coinCode="lightning" balance={lightningBalance} />
            )}
          </tbody>
        </table>
      </div>
    </div>
  );
};<|MERGE_RESOLUTION|>--- conflicted
+++ resolved
@@ -69,18 +69,8 @@
   return (
     <div>
       <div className={style.accountName}>
-<<<<<<< HEAD
-        <p>
-          {accountsKeystore.name} {keystoreDisambiguatorName && `(${keystoreDisambiguatorName})`}
-        </p>
+        <p>{accountsKeystore.name} {keystoreDisambiguatorName && `(${keystoreDisambiguatorName})`}</p>
         {accountsKeystore.connected ? (
-          <Badge icon={(props) => <USBSuccess {...props} />} type="success">
-            {t('device.keystoreConnected')}
-          </Badge>
-        ) : null}
-=======
-        <p>{keystoreName} {keystoreDisambiguatorName && `(${keystoreDisambiguatorName})`}</p>
-        {connected ? (
           <Badge
             icon={props => <USBSuccess {...props} />}
             type="success"
@@ -90,7 +80,6 @@
         ) :
           null
         }
->>>>>>> a4c11d4d
       </div>
       <div className={style.balanceTable}>
         <table className={style.table}>
