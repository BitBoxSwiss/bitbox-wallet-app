/**
 * Copyright 2023-2024 Shift Crypto AG
 *
 * Licensed under the Apache License, Version 2.0 (the "License");
 * you may not use this file except in compliance with the License.
 * You may obtain a copy of the License at
 *
 *      http://www.apache.org/licenses/LICENSE-2.0
 *
 * Unless required by applicable law or agreed to in writing, software
 * distributed under the License is distributed on an "AS IS" BASIS,
 * WITHOUT WARRANTIES OR CONDITIONS OF ANY KIND, either express or implied.
 * See the License for the specific language governing permissions and
 * limitations under the License.
 */

import { MutableRefObject, useCallback, useContext, useEffect, useRef, useState } from 'react';
import { useTranslation } from 'react-i18next';
import { useSearchParams } from 'react-router-dom';
import { createChart, IChartApi, LineData, LineStyle, LogicalRange, ISeriesApi, UTCTimestamp, MouseEventParams, ColorType, Time } from 'lightweight-charts';
import type { TSummary, ChartData } from '@/api/account';
import { usePrevious } from '@/hooks/previous';
import { Skeleton } from '@/components/skeleton/skeleton';
import { Amount } from '@/components/amount/amount';
import { PercentageDiff } from './percentage-diff';
import { Filters } from './filters';
import { getDarkmode } from '@/components/darkmode/darkmode';
import { DefaultCurrencyRotator } from '@/components/rates/rates';
import { RatesContext } from '@/contexts/RatesContext';
import { AppContext, TChartDisplay } from '@/contexts/AppContext';
import { TChartFiltersProps } from './types';
import styles from './chart.module.css';

type TProps = {
  data?: TSummary;
  noDataPlaceholder?: JSX.Element;
  hideAmounts?: boolean;
  hideChartDetails: boolean;
};

const defaultData: Readonly<TSummary> = {
  chartDataMissing: true,
  chartDataDaily: [],
  chartDataHourly: [],
  chartFiat: 'USD',
  chartTotal: null,
  formattedChartTotal: null,
  chartIsUpToDate: false,
  lastTimestamp: 0,
};

type FormattedData = {
  [key: number]: string;
}

const getUTCRange = () => {
  const now = new Date();
  const utcYear = now.getUTCFullYear();
  const utcMonth = now.getUTCMonth();
  const utcDate = now.getUTCDate();
  const utcHours = now.getUTCHours();
  const to = new Date(Date.UTC(utcYear, utcMonth, utcDate, utcHours, 0, 0, 0));
  const from = new Date(Date.UTC(utcYear, utcMonth, utcDate, utcHours, 0, 0, 0));
  return {
    utcYear,
    utcMonth,
    utcDate,
    to,
    from,
  };
};

const updateRange = (
  chart: MutableRefObject<IChartApi | undefined>,
  chartDisplay: TChartDisplay,
) => {
  if (chart.current) {
    const { utcYear, utcMonth, utcDate, from, to } = getUTCRange();

    switch (chartDisplay) {
    case 'week': {
      from.setUTCDate(utcDate - 7);
      chart.current?.timeScale().setVisibleRange({
        from: from.getTime() / 1000 as UTCTimestamp,
        to: to.getTime() / 1000 as UTCTimestamp,
      });
      break;
    }
    case 'month': {
      from.setUTCMonth(utcMonth - 1);
      chart.current?.timeScale().setVisibleRange({
        from: from.getTime() / 1000 as UTCTimestamp,
        to: to.getTime() / 1000 as UTCTimestamp,
      });
      break;
    }
    case 'year': {
      from.setUTCFullYear(utcYear - 1);
      chart.current && chart.current.timeScale().setVisibleRange({
        from: from.getTime() / 1000 as UTCTimestamp,
        to: to.getTime() / 1000 as UTCTimestamp,
      });
      break;
    }
    case 'all':
      chart.current?.timeScale().fitContent();
      break;
    }
  }
};

const renderDate = (
  date: number,
  lang: string,
  src: string
) => {
  return new Date(date).toLocaleString(
    lang,
    {
      year: 'numeric',
      month: '2-digit',
      day: '2-digit',
      ...(src === 'hourly' ? {
        hour: '2-digit',
        minute: '2-digit',
      } : null)
    }
  );
};

export const Chart = ({
  data = defaultData,
  noDataPlaceholder,
  hideAmounts = false,
  hideChartDetails = false
}: TProps) => {
  const height: number = 300;
  const mobileHeight: number = 150;
  const hasData = data.chartDataDaily && data.chartDataDaily.length > 0;
  const hasHourlyData = data.chartDataHourly && data.chartDataHourly.length > 0;

  const { t, i18n } = useTranslation();
  const { chartDisplay, setChartDisplay } = useContext(AppContext);
  const { defaultCurrency } = useContext(RatesContext);
  const [searchParams] = useSearchParams();

  const ref = useRef<HTMLDivElement>(null);
  const refToolTip = useRef<HTMLSpanElement>(null);
  const chart = useRef<IChartApi>();
  const chartInitialized = useRef(false);
  const lineSeries = useRef<ISeriesApi<'Area'>>();
  const formattedData = useRef<FormattedData>({});

  const [source, setSource] = useState<'daily' | 'hourly'>(chartDisplay === 'week' ? 'hourly' : 'daily');
  const [difference, setDifference] = useState<number>();
  const [diffSince, setDiffSince] = useState<string>();
  const [isMobile, setIsMobile] = useState(window.innerWidth <= 768);
  const [tooltipData, setTooltipData] = useState<{
    toolTipVisible: boolean;
    toolTipValue?: string;
    toolTipTop: number;
    toolTipLeft: number;
    toolTipTime: number;
  }>({
    toolTipVisible: false,
    toolTipTop: 0,
    toolTipLeft: 0,
    toolTipTime: 0,
  });

  useEffect(() => {
    setTooltipData({
      toolTipVisible: false,
      toolTipTop: 0,
      toolTipLeft: 0,
      toolTipTime: 0,
    });
  }, [defaultCurrency]);

  const [showAnimationOverlay, setAnimationOverlay] = useState(true);

  const prevChartDataDaily = usePrevious(data.chartDataDaily);
  const prevChartDataHourly = usePrevious(data.chartDataHourly);
  const prevChartFiat = usePrevious(data.chartFiat);
  const prevHideAmounts = usePrevious(hideAmounts);
  const hasChartAnimationParam = searchParams.get('with-chart-animation');


  const setFormattedData = (chartData: ChartData) => {
    formattedData.current = {};

    chartData.forEach(entry => {
      if (formattedData.current) {
        formattedData.current[entry.time as number] = entry.formattedValue;
      }
    });
  };

  const displayWeek = () => {
    if (source !== 'hourly' && lineSeries.current && data.chartDataHourly && chart.current) {
      lineSeries.current.setData(data.chartDataHourly || []);
      setFormattedData(data.chartDataHourly || []);
      chart.current.applyOptions({ timeScale: { timeVisible: true } });
    }
    setChartDisplay('week');
    setSource('hourly');
  };

  const displayMonth = () => {
    if (source !== 'daily' && lineSeries.current && data.chartDataDaily && chart.current) {
      lineSeries.current.setData(data.chartDataDaily || []);
      setFormattedData(data.chartDataDaily || []);
      chart.current.applyOptions({ timeScale: { timeVisible: false } });
    }
    setChartDisplay('month');
    setSource('daily');
  };

  const displayYear = () => {
    if (source !== 'daily' && lineSeries.current && data.chartDataDaily && chart.current) {
      lineSeries.current.setData(data.chartDataDaily);
      setFormattedData(data.chartDataDaily);
      chart.current.applyOptions({ timeScale: { timeVisible: false } });
    }
    setChartDisplay('year');
    setSource('daily');
  };

  const displayAll = () => {
    if (source !== 'daily' && lineSeries.current && data.chartDataDaily && chart.current) {
      lineSeries.current.setData(data.chartDataDaily);
      setFormattedData(data.chartDataDaily);
      chart.current.applyOptions({ timeScale: { timeVisible: false } });
    }
    setChartDisplay('all');
    setSource('daily');
  };

  useEffect(() => {
    updateRange(chart, chartDisplay);
  }, [chart, chartDisplay]);

  const onResize = useCallback(() => {
    const isMobile = window.innerWidth <= 768;
    setIsMobile(isMobile);
    if (!chart.current || !ref.current) {
      return;
    }
    const chartWidth = !isMobile ? ref.current.offsetWidth : document.body.clientWidth;
    const chartHeight = !isMobile ? height : mobileHeight;
    chart.current.resize(chartWidth, chartHeight);
    chart.current.applyOptions({
      grid: {
        horzLines: {
          visible: !isMobile
        }
      },
      timeScale: {
        visible: !isMobile
      },
      leftPriceScale: {
        visible: hideAmounts ? false : !isMobile,
      },
    });
    updateRange(chart, chartDisplay);
  }, [chartDisplay, hideAmounts]);

  useEffect(() => {
    window.addEventListener('resize', onResize);
    return () => window.removeEventListener('resize', onResize);
  }, [onResize]);

  const calculateChange = useCallback(() => {
    const chartData = data[source === 'daily' ? 'chartDataDaily' : 'chartDataHourly'];
    if (!chartData || !chart.current || !lineSeries.current) {
      return;
    }
    const logicalrange = chart.current.timeScale().getVisibleLogicalRange() as LogicalRange;
    const visiblerange = lineSeries.current.barsInLogicalRange(logicalrange);
    if (!visiblerange) {
      // if the chart is empty, during first load, barsInLogicalRange is null
      return;
    }
    const rangeFrom = Math.max(Math.floor(visiblerange.barsBefore), 0);
    if (!chartData[rangeFrom]) {
      // when data series have changed it triggers subscribeVisibleLogicalRangeChange
      // but at this point the setVisibleRange has not executed what the new range
      // should be and therefore barsBefore might still point to the old range
      // so we have to ignore this call and expect setVisibleRange with correct range
      setDifference(0);
      setDiffSince('');
      return;
    }
    // data should always have at least two data points and when the first
    // value is 0 we take the next value as valueFrom to calculate valueDiff
    const valueFrom = chartData[rangeFrom].value === 0 ? chartData[rangeFrom + 1].value : chartData[rangeFrom].value;
    const valueTo = data.chartTotal;
    const valueDiff = valueTo ? valueTo - valueFrom : 0;
    setDifference(valueDiff / valueFrom);
    setDiffSince(`${chartData[rangeFrom].formattedValue} (${renderDate(Number(chartData[rangeFrom].time) * 1000, i18n.language, source)})`);
  }, [data, i18n.language, source]);

  const removeChart = useCallback(() => {
    if (chartInitialized.current) {
      chart.current?.timeScale().unsubscribeVisibleLogicalRangeChange(calculateChange);
      chart.current?.unsubscribeCrosshairMove(handleCrosshair);
      chart.current?.remove();
      chart.current = undefined;
      chartInitialized.current = false;
    }
  }, [calculateChange]);

  const handleCrosshair = ({
    point,
    time,
    seriesData
  }: MouseEventParams) => {
    if (!refToolTip.current) {
      return;
    }
    const tooltip = refToolTip.current;
    const parent = tooltip.parentNode as HTMLDivElement;
    if (
      !lineSeries.current || !point || !time
      || point.x < 0 || point.x > parent.clientWidth
      || point.y < 0 || point.y > parent.clientHeight
    ) {
      setTooltipData((tooltipData) => ({
        ...tooltipData,
        toolTipVisible: false
      }));
      return;
    }
    const price = seriesData.get(lineSeries.current) as LineData<Time>;
    if (!price) {
      return;
    }
    const coordinate = lineSeries.current.priceToCoordinate(price.value);
    if (!coordinate) {
      return;
    }
    const coordinateY = (
      (coordinate - tooltip.clientHeight > 0)
        ? coordinate - tooltip.clientHeight
        : Math.max(
          0,
          Math.min(
            parent.clientHeight - tooltip.clientHeight,
            coordinate + 70
          )
        )
    );

    const toolTipTop = Math.floor(Math.max(coordinateY, 0));
    const toolTipLeft = Math.floor(Math.max(40, Math.min(parent.clientWidth - 140, point.x + 40 - 70)));

    setTooltipData({
      toolTipVisible: true,
      toolTipValue: formattedData.current ? formattedData.current[time as number] : '',
      toolTipTop,
      toolTipLeft,
      toolTipTime: time as number,
    });
  };

  const initChart = useCallback(() => {
    const darkmode = getDarkmode();
    if (ref.current && hasData && !data.chartDataMissing) {
      const chartWidth = !isMobile ? ref.current.offsetWidth : document.body.clientWidth;
      const chartHeight = !isMobile ? height : mobileHeight;
      chart.current = createChart(ref.current, {
        width: chartWidth,
        height: chartHeight,
        handleScroll: false,
        handleScale: false,
        crosshair: {
          vertLine: {
            visible: false,
            labelVisible: false,
          },
          horzLine: {
            visible: false,
            labelVisible: false,
          },
          mode: 1,
        },
        grid: {
          vertLines: {
            visible: false,
          },
          horzLines: {
            color: darkmode ? '#333333' : '#dedede',
            style: LineStyle.Solid,
            visible: !isMobile,
          },
        },
        layout: {
          background: {
            type: ColorType.Solid,
            color: darkmode ? '#1D1D1B' : '#F5F5F5',
          },
          fontSize: 11,
          fontFamily: '-apple-system, BlinkMacSystemFont, "Segoe UI", "Ubuntu", "Roboto", "Oxygen", "Cantarell", "Fira Sans", "Droid Sans", "Helvetica Neue", sans-serif',
          textColor: darkmode ? '#F5F5F5' : '#1D1D1B',
        },
        leftPriceScale: {
          borderVisible: false,
          ticksVisible: false,
          visible: hideAmounts ? false : !isMobile,
          entireTextOnly: true,
        },
        localization: {
          locale: i18n.language,
        },
        rightPriceScale: {
          visible: false,
          ticksVisible: false,
        },
        timeScale: {
          borderVisible: false,
          timeVisible: false,
          visible: !isMobile,
        },
        trackingMode: {
          exitMode: 0
        }
      });
      lineSeries.current = chart.current.addAreaSeries({
        priceLineVisible: false,
        lastValueVisible: false,
        priceFormat: {
          type: 'volume',
        },
        topColor: darkmode ? '#5E94BF' : '#DFF1FF',
        bottomColor: darkmode ? '#1D1D1B' : '#F5F5F5',
        lineColor: 'rgba(94, 148, 192, 1)',
        crosshairMarkerRadius: 6,
      });
      const isChartDisplayWeekly = chartDisplay === 'week';
      lineSeries.current.setData(
        isChartDisplayWeekly
          ? data.chartDataHourly
          : data.chartDataDaily
      );
      setFormattedData(
        isChartDisplayWeekly
          ? data.chartDataHourly
          : data.chartDataDaily
      );
      chart.current.timeScale().subscribeVisibleLogicalRangeChange(calculateChange);
      chart.current.subscribeCrosshairMove(handleCrosshair);
      chart.current.timeScale().fitContent();
      ref.current?.classList.remove(styles.invisible);
      chartInitialized.current = true;
      updateRange(chart, chartDisplay);
    }
  }, [calculateChange, chartDisplay, data.chartDataDaily, data.chartDataHourly, data.chartDataMissing, hasData, hideAmounts, i18n.language, isMobile]);

  const reinitializeChart = () => {
    removeChart();
    initChart();
  };

  if (source === 'daily' && prevChartDataDaily?.length !== data.chartDataDaily.length) {
    lineSeries.current?.setData(data.chartDataDaily);
    chart.current?.timeScale().fitContent();
    setFormattedData(data.chartDataDaily);
  }

  if (source === 'hourly' && prevChartDataHourly?.length !== data.chartDataHourly.length) {
    lineSeries.current?.setData(data.chartDataHourly);
    chart.current?.timeScale().fitContent();
    setFormattedData(data.chartDataHourly);
  }

  if (prevChartFiat !== data.chartFiat) {
    reinitializeChart();
  }

  if (prevHideAmounts !== hideAmounts) {
    chart.current?.applyOptions({
      leftPriceScale: {
        visible: hideAmounts ? false : !isMobile,
      }
    });
  }

  useEffect(() => {
    if (!chartInitialized.current) {
      initChart();
    }
    return () => {
      removeChart();
    };
  }, [initChart, removeChart]);

  useEffect(() => {
    if (data.chartDataMissing || !hasChartAnimationParam) {
      return;
    }
    setAnimationOverlay(false);
  }, [data.chartDataMissing, hasChartAnimationParam]);

  useEffect(() => {
    const { utcYear, utcMonth, utcDate, from, to } = getUTCRange();

    switch (chartDisplay) {
    case 'week': {
      from.setUTCDate(utcDate - 7);
      chart.current?.timeScale().setVisibleRange({
        from: from.getTime() / 1000 as UTCTimestamp,
        to: to.getTime() / 1000 as UTCTimestamp,
      });
      break;
    }
    case 'month': {
      from.setUTCMonth(utcMonth - 1);
      chart.current?.timeScale().setVisibleRange({
        from: from.getTime() / 1000 as UTCTimestamp,
        to: to.getTime() / 1000 as UTCTimestamp,
      });
      break;
    }
    case 'year': {
      from.setUTCFullYear(utcYear - 1);
      chart.current && chart.current.timeScale().setVisibleRange({
        from: from.getTime() / 1000 as UTCTimestamp,
        to: to.getTime() / 1000 as UTCTimestamp,
      });
      break;
    }
    case 'all': {
      chart.current?.timeScale().fitContent();
      break;
    }
    }
  }, [source, chartDisplay]);

  const {
    lastTimestamp,
    chartDataMissing,
    chartFiat,
    chartIsUpToDate,
    chartTotal,
    formattedChartTotal,
  } = data;

  if (!hasData && chartIsUpToDate && difference) {
    setDiffSince('');
    setDifference(0);
  }

  const {
    toolTipVisible,
    toolTipValue,
    toolTipTop,
    toolTipLeft,
    toolTipTime,
  } = tooltipData;

  const hasDifference = difference && Number.isFinite(difference);
  const disableFilters = !hasData || chartDataMissing;
  const disableWeeklyFilters = !hasHourlyData || chartDataMissing;
  const showMobileTotalValue = toolTipVisible && !!toolTipValue && isMobile;
  const chartFiltersProps: TChartFiltersProps = {
    display: chartDisplay,
    disableFilters,
    disableWeeklyFilters,
    onDisplayWeek: displayWeek,
    onDisplayMonth: displayMonth,
    onDisplayYear: displayYear,
    onDisplayAll: displayAll,
  };

  const chartHeight = `${!isMobile ? height : mobileHeight}px`;

  return (
    <section className={styles.chart}>
      <header>
        <div className={styles.summary}>
          <div className={styles.totalValue}>
            {formattedChartTotal !== null ? (
              // remove trailing zeroes for BTC fiat total
              <Amount
                amount={!showMobileTotalValue ? formattedChartTotal : toolTipValue}
                unit={chartFiat}
                removeBtcTrailingZeroes
                allowRotateCurrencyOnMobile
              />
            ) : (
              <Skeleton minWidth="220px" />
            )}
            <span className={styles.totalUnit}>
              {chartTotal !== null && <DefaultCurrencyRotator tableRow={false} />}
            </span>
          </div>
          {!hideChartDetails && (
            <>
              {!showMobileTotalValue ? (
                <PercentageDiff
                  hasDifference={!!hasDifference}
                  difference={difference}
                  title={diffSince}
                />
              ) : (
                <span className={styles.diffValue}>
                  {renderDate(toolTipTime * 1000, i18n.language, source)}
                </span>
              )}
            </>
          )}
        </div>
        {!isMobile && !hideChartDetails && <Filters {...chartFiltersProps} />}
      </header>
      {hideChartDetails || (
        <>
          {!chartDataMissing && hasChartAnimationParam && (
            <div
              style={{ minHeight: chartHeight }}
              className={`
          ${styles.transitionDiv}
          ${showAnimationOverlay ? '' : styles.overlayRemove}`}
<<<<<<< HEAD
            />
          )}
          <div className={styles.chartCanvas} style={{ minHeight: chartHeight }}>
            {chartDataMissing ? (
              <div className={styles.chartUpdatingMessage} style={{ height: chartHeight }}>
                {t('chart.dataMissing')}
              </div>
            ) : hasData ? !chartIsUpToDate && (
              <div className={styles.chartUpdatingMessage}>
                {t('chart.dataOldTimestamp', {
                  time: new Date(lastTimestamp).toLocaleString(i18n.language)
                })}
              </div>
            ) : noDataPlaceholder}
            <div ref={ref} className={styles.invisible}></div>
            <span
              ref={refToolTip}
              className={styles.tooltip}
              style={{ left: toolTipLeft, top: toolTipTop }}
              hidden={!toolTipVisible || isMobile}>
              {toolTipValue !== undefined ? (
                <span>
                  <h2 className={styles.toolTipValue}>
                    <Amount amount={toolTipValue} unit={chartFiat} />
                    <span className={styles.toolTipUnit}>{chartFiat}</span>
                  </h2>
                  <span className={styles.toolTipTime}>
                    {renderDate(toolTipTime * 1000, i18n.language, source)}
                  </span>
                </span>
              ) : null}
=======
        />
      )}
      <div className={styles.chartCanvas} style={{ minHeight: chartHeight }}>
        {chartDataMissing ? (
          <div className={styles.chartUpdatingMessage} style={{ height: chartHeight }}>
            {t('chart.dataMissing')}
          </div>
        ) : hasData ? !chartIsUpToDate && (
          <div className={styles.chartUpdatingMessage}>
            {t('chart.dataOldTimestamp', {
              time: new Date(lastTimestamp).toLocaleString(i18n.language)
            })}
          </div>
        ) : (
          <div className={styles.placeholderContainer}>
            {noDataPlaceholder}
          </div>
        )}
        <div ref={ref} className={styles.invisible}></div>
        <span
          ref={refToolTip}
          className={styles.tooltip}
          style={{ left: toolTipLeft, top: toolTipTop }}
          hidden={!toolTipVisible || isMobile}>
          {toolTipValue !== undefined ? (
            <span>
              <h2 className={styles.toolTipValue}>
                <Amount amount={toolTipValue} unit={chartFiat} />
                <span className={styles.toolTipUnit}>{chartFiat}</span>
              </h2>
              <span className={styles.toolTipTime}>
                {renderDate(toolTipTime * 1000, i18n.language, source)}
              </span>
>>>>>>> 866a20dc
            </span>
          </div>
        </>
      )}
      {isMobile && !hideChartDetails && <Filters {...chartFiltersProps} />}
    </section>
  );
};<|MERGE_RESOLUTION|>--- conflicted
+++ resolved
@@ -620,7 +620,6 @@
               className={`
           ${styles.transitionDiv}
           ${showAnimationOverlay ? '' : styles.overlayRemove}`}
-<<<<<<< HEAD
             />
           )}
           <div className={styles.chartCanvas} style={{ minHeight: chartHeight }}>
@@ -634,7 +633,11 @@
                   time: new Date(lastTimestamp).toLocaleString(i18n.language)
                 })}
               </div>
-            ) : noDataPlaceholder}
+            ) : (
+              <div className={styles.placeholderContainer}>
+                {noDataPlaceholder}
+              </div>
+            )}
             <div ref={ref} className={styles.invisible}></div>
             <span
               ref={refToolTip}
@@ -652,41 +655,6 @@
                   </span>
                 </span>
               ) : null}
-=======
-        />
-      )}
-      <div className={styles.chartCanvas} style={{ minHeight: chartHeight }}>
-        {chartDataMissing ? (
-          <div className={styles.chartUpdatingMessage} style={{ height: chartHeight }}>
-            {t('chart.dataMissing')}
-          </div>
-        ) : hasData ? !chartIsUpToDate && (
-          <div className={styles.chartUpdatingMessage}>
-            {t('chart.dataOldTimestamp', {
-              time: new Date(lastTimestamp).toLocaleString(i18n.language)
-            })}
-          </div>
-        ) : (
-          <div className={styles.placeholderContainer}>
-            {noDataPlaceholder}
-          </div>
-        )}
-        <div ref={ref} className={styles.invisible}></div>
-        <span
-          ref={refToolTip}
-          className={styles.tooltip}
-          style={{ left: toolTipLeft, top: toolTipTop }}
-          hidden={!toolTipVisible || isMobile}>
-          {toolTipValue !== undefined ? (
-            <span>
-              <h2 className={styles.toolTipValue}>
-                <Amount amount={toolTipValue} unit={chartFiat} />
-                <span className={styles.toolTipUnit}>{chartFiat}</span>
-              </h2>
-              <span className={styles.toolTipTime}>
-                {renderDate(toolTipTime * 1000, i18n.language, source)}
-              </span>
->>>>>>> 866a20dc
             </span>
           </div>
         </>
