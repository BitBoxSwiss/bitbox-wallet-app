--- conflicted
+++ resolved
@@ -27,11 +27,8 @@
 import { getDarkmode } from '@/components/darkmode/darkmode';
 import { RatesContext } from '@/contexts/RatesContext';
 import { AppContext, TChartDisplay } from '@/contexts/AppContext';
-<<<<<<< HEAD
 import { TChartFiltersProps } from './types';
-=======
 import { AmountUnit } from '@/components/amount/amount-with-unit';
->>>>>>> e90f343d
 import styles from './chart.module.css';
 
 type TProps = {
