--- conflicted
+++ resolved
@@ -56,7 +56,6 @@
   private resizeTimerID?: any;
 
   public componentDidMount() {
-    this.onResize();
     window.addEventListener('resize', this.onResize);
     console.log(this.props.config.frontend.skipBuyDisclaimer);
   }
@@ -120,118 +119,98 @@
             <div className={style.header}>
               <Header title={<h2>{t('buy.info.title', { name })}</h2>} />
             </div>
-<<<<<<< HEAD
-            <div ref={this.ref} className="innerContainer">
-              { !agreedTerms ? (
-                <div className={style.disclaimerContainer}>
-                  <div className={style.disclaimer}>
-                    <h2 className={style.title}>
-                      {t('buy.info.disclaimer.title', { name })}
-                    </h2>
-                    <p>{t('buy.info.disclaimer.intro.0', { name })}</p>
-                    <p>{t('buy.info.disclaimer.intro.1', { name })}</p>
-                    <h2 className={style.title}>
-                      {t('buy.info.disclaimer.payment.title')}
-                    </h2>
-                    <p>{t('buy.info.disclaimer.payment.details', { name })}</p>
-                    <div className={style.table}>
-                      <table>
-                        <colgroup>
-                          <col width="*" />
-                          <col width="50px" />
-                          <col width="*" />
-                        </colgroup>
-                        <thead>
-                          <tr>
-                            <th>{t('buy.info.disclaimer.payment.table.method')}</th>
-                            <th>{t('buy.info.disclaimer.payment.table.fee')}</th>
-                            <th>{t('buy.info.disclaimer.payment.table.description')}</th>
-                          </tr>
-                        </thead>
-                        <tbody>
-                          <tr>
-                            <td>{t('buy.info.disclaimer.payment.table.1_method')}</td>
-                            <td className={style.nowrap}>1.9 %</td>
-                            <td>{t('buy.info.disclaimer.payment.table.1_description')}</td>
-                          </tr>
-                          <tr>
-                            <td>{t('buy.info.disclaimer.payment.table.2_method')}</td>
-                            <td className={style.nowrap}>4.9 %</td>
-                            <td>{t('buy.info.disclaimer.payment.table.2_description')}</td>
-                          </tr>
-                        </tbody>
-                      </table>
-                    </div>
-                    <p>{t('buy.info.disclaimer.payment.footnote')}</p>
-                    <h2 className={style.title}>
-                      {t('buy.info.disclaimer.security.title')}
-                    </h2>
-                    <p>{t('buy.info.disclaimer.security.description', { name })}</p>
-                    <p>
-                      <A className={style.link} href="https://shiftcrypto.ch/bitbox02/threat-model/">
-                        {t('buy.info.disclaimer.security.link')}
-                      </A>
-                    </p>
-                    <h2 className={style.title}>
-                      {t('buy.info.disclaimer.protection.title')}
-                    </h2>
-                    <p>{t('buy.info.disclaimer.protection.description', { name })}</p>
-                    <p>
-                      <A className={style.link} href="https://www.moonpay.com/privacy_policy">
-                        {t('buy.info.disclaimer.privacyPolicy')}
-                      </A>
-                    </p>
+            { !agreedTerms ? (
+              <div className={style.disclaimerContainer}>
+                <div className={style.disclaimer}>
+                  <h2 className={style.title}>
+                    {t('buy.info.disclaimer.title', { name })}
+                  </h2>
+                  <p>{t('buy.info.disclaimer.intro.0', { name })}</p>
+                  <p>{t('buy.info.disclaimer.intro.1', { name })}</p>
+                  <h2 className={style.title}>
+                    {t('buy.info.disclaimer.payment.title')}
+                  </h2>
+                  <p>{t('buy.info.disclaimer.payment.details', { name })}</p>
+                  <div className={style.table}>
+                    <table>
+                      <colgroup>
+                        <col width="*" />
+                        <col width="50px" />
+                        <col width="*" />
+                      </colgroup>
+                      <thead>
+                        <tr>
+                          <th>{t('buy.info.disclaimer.payment.table.method')}</th>
+                          <th>{t('buy.info.disclaimer.payment.table.fee')}</th>
+                          <th>{t('buy.info.disclaimer.payment.table.description')}</th>
+                        </tr>
+                      </thead>
+                      <tbody>
+                        <tr>
+                          <td>{t('buy.info.disclaimer.payment.table.1_method')}</td>
+                          <td className={style.nowrap}>1.9 %</td>
+                          <td>{t('buy.info.disclaimer.payment.table.1_description')}</td>
+                        </tr>
+                        <tr>
+                          <td>{t('buy.info.disclaimer.payment.table.2_method')}</td>
+                          <td className={style.nowrap}>4.9 %</td>
+                          <td>{t('buy.info.disclaimer.payment.table.2_description')}</td>
+                        </tr>
+                      </tbody>
+                    </table>
                   </div>
-                  <div className="text-center m-bottom-quarter">
-                    <Checkbox
-                      id="skip_disclaimer"
-                      label={t('buy.info.skip')}
-                      onChange={this.handleSkipDisclaimer} />
-                  </div>
-                  <div className="buttons text-center m-bottom-xlarge">
-                    <Button
-                      primary
-                      onClick={this.agreeTerms}>
-                      {t('buy.info.continue')}
-                    </Button>
-                  </div>
+                  <p>{t('buy.info.disclaimer.payment.footnote')}</p>
+                  <h2 className={style.title}>
+                    {t('buy.info.disclaimer.security.title')}
+                  </h2>
+                  <p>{t('buy.info.disclaimer.security.description', { name })}</p>
+                  <p>
+                    <A className={style.link} href="https://shiftcrypto.ch/bitbox02/threat-model/">
+                      {t('buy.info.disclaimer.security.link')}
+                    </A>
+                  </p>
+                  <h2 className={style.title}>
+                    {t('buy.info.disclaimer.protection.title')}
+                  </h2>
+                  <p>{t('buy.info.disclaimer.protection.description', { name })}</p>
+                  <p>
+                    <A className={style.link} href="https://www.moonpay.com/privacy_policy">
+                      {t('buy.info.disclaimer.privacyPolicy')}
+                    </A>
+                  </p>
                 </div>
-              ) : (
-                <div className="noSpace">
-                  {!iframeLoaded && <Spinner text={t('loading')} />}
-                  <iframe
-                    onLoad={() => {
-                      console.log('loaded');
-                      this.setState({ iframeLoaded: true });
-                    }}
-                    title="Moonpay"
-                    width="100%"
-                    height={iframeLoaded ? height : 0}
-                    frameBorder="0"
-                    className={style.iframe}
-                    allow="camera; payment"
-                    src={`${moonpay.url}&colorCode=%235E94BF`}>
-                  </iframe>
+                <div className="text-center m-bottom-quarter">
+                  <Checkbox
+                    id="skip_disclaimer"
+                    label={t('buy.info.skip')}
+                    onChange={this.handleSkipDisclaimer} />
                 </div>
-
-              )}
-=======
-            <div ref={this.ref} className="iframeContainer">
-              {!iframeLoaded && <Spinner text={t('loading')} />}
-              <iframe
-                onLoad={() => {
-                  this.setState({ iframeLoaded: true });
-                }}
-                title="Moonpay"
-                width="100%"
-                height={iframeLoaded ? height : 0}
-                frameBorder="0"
-                className={style.iframe}
-                allow="camera; payment"
-                src={`${moonpay.url}&colorCode=%235E94BF`}>
-              </iframe>
->>>>>>> 9636f112
-            </div>
+                <div className="buttons text-center m-bottom-xlarge">
+                  <Button
+                    primary
+                    onClick={this.agreeTerms}>
+                    {t('buy.info.continue')}
+                  </Button>
+                </div>
+              </div>
+            ) : (
+              <div ref={this.ref} className="iframeContainer">
+                {!iframeLoaded && <Spinner text={t('loading')} />}
+                <iframe
+                  onLoad={() => {
+                    this.setState({ iframeLoaded: true });
+                    this.onResize();
+                  }}
+                  title="Moonpay"
+                  width="100%"
+                  height={iframeLoaded ? height : 0}
+                  frameBorder="0"
+                  className={style.iframe}
+                  allow="camera; payment"
+                  src={`${moonpay.url}&colorCode=%235E94BF`}>
+                </iframe>
+              </div>
+            )}
           </div>
         </div>
         <Guide name={name} />
