{
  "account": {
    "disconnect": "Connection lost. Retrying…",
    "export": "Export",
    "exportTransactions": "Export transactions to downloads folder as CSV file",
    "fatalError": "There was an unexpected error.",
    "incoming": "Incoming",
    "initializing": "Getting information from the blockchain…",
    "insuranceExpired": "<strong>Account no longer insured</strong>\n\nThe insurance plan for this account has been modified.\nPlease check the insurance page for details.",
    "insured": "Insured account",
    "maybeProxyError": "Tor proxy enabled. Ensure that your Tor proxy is running properly, or disable the proxy setting.",
    "reconnecting": "Lost connection, trying to reconnect…",
    "syncedAddressesCount": "Scanned {{count}} addresses",
    "uncoveredFunds": "You have coins on the following uncovered address types of your <strong>{{name}}</strong> account: {{uncovered}}.\nSince the account is insured, only coins received via the <strong>Native Segwit</strong> address type are covered. Coins on different address types, even if they are on the same account, are not insured.\nPlease move all your coins from the unsupported address types to the <strong>Native Segwit</strong> address type, so all your coins on this account are insured.",
    "uncoveredFundsLink": "Follow this guide on how to move your coins.",
    "warning": "Warning!"
  },
  "accountInfo": {
    "address": "Address",
    "buyCTA": {
      "information": {
        "looksEmpty": "Looks like this wallet is empty.",
        "start": "Get started by depositing some coins to the wallet or buying directly in the BitBoxApp."
      }
    },
    "extendedPublicKey": "Extended public key",
    "label": "Account info",
    "scriptType": "Script type",
    "taproot": "The Taproot extended public key is not shown to protect from accidental misuse, as raw formats for this script type are not widely supported. If you want to view this key, connect your device to wallet software that supports the output descriptor format.",
    "title": "Account information",
    "verify": "Verify on device",
    "xpubTypeChangeBtn": {
      "p2pkh": "View legacy P2PKH extended public key",
      "p2tr": "View Taproot",
      "p2wpkh": "View Native Segwit",
      "p2wpkh-p2sh": "View older Segwit extended public key"
    },
    "xpubTypeInfo": "Currently displaying {{scriptType}} extended public key ({{current}} of {{numberOfXPubs}})"
  },
  "accountSummary": {
    "availableBalance": "Available balance",
    "balance": "Balance",
    "coin": "Coin",
    "exportSummary": "Export accounts summary to downloads folder as CSV file",
    "fiatBalance": "Fiat balance",
    "name": "Account name",
    "noAccount": "There are no accounts to show.",
    "portfolio": "Portfolio",
    "subtotalWithCoinName": "Total ({{coinName}})",
    "title": "My portfolio",
    "total": "Total",
    "transactionHistory": "Transaction history"
  },
  "addAccount": {
    "chooseName": {
      "nextButton": "Add account",
      "step": "Name account",
      "title": "Name your account"
    },
    "selectCoin": {
      "nextButton": "Next",
      "step": "Select coin",
      "title": "Select cryptocurrency"
    },
    "success": {
      "addAnotherAccount": "Add another account",
      "message": "<strong>{{accountName}}</strong> has now been added to your accounts.",
      "nextButton": "Done",
      "step": "Finished",
      "title": "Account added"
    },
    "title": "Add account"
  },
  "aopp": {
    "addressRequest": "{{host}} is requesting a receiving address.",
    "addressRequestWithLogo": "is requesting a receiving address",
    "addressRequestWithLogoAndXPub": "is requesting a receiving address and public key (xpub).",
    "addressRequestWithXPub": "{{host}} is requesting a receiving address and public key (xpub).",
    "banner": "Address request in progress. Please connect your device to continue.",
    "errorTitle": "Error during address request ",
    "labelAddress": "Address",
    "labelMessage": "Message",
    "reverifyInfoText": "Verify address",
    "signing": "To proceed, sign message on your BitBox",
    "success": {
      "message": "Proceed on {{host}}",
      "title": "Address successfully sent"
    },
    "syncing": "Syncing the account, please wait.",
    "title": "Address request",
    "xpubRequested": "Sharing your xpub lets external services see your account addresses. Your coins are still safe and remain in your control."
  },
  "app": {
    "upgrade": "A new version of this app is available! Please upgrade from {{current}} to {{version}}."
  },
  "auth": {
    "authButton": "Authenticate",
    "title": "Please authenticate to continue"
  },
  "backup": {
    "check": {
      "checking": "Checking backup…",
      "confirmTitle": "Check backup",
      "notOK": "Backup does NOT match the wallet.",
      "ok": "Backup matches the wallet.",
      "password": {
        "label": "Recovery password",
        "placeholder": "Recovery password",
        "showLabel": "recovery password"
      },
      "success": "Successfully verified backup:",
      "title": "Check backup"
    },
    "create": {
      "alreadyExists": "You already have a valid backup. Do you wish to re-create it?",
      "fail": "Creating the backup FAILED!",
      "info": "Please enter the recovery password of the current wallet for verification.",
      "name": {
        "label": "Backup name",
        "placeholder": "Please name the backup"
      },
      "password": {
        "label": "Recovery password",
        "placeholder": "Please enter your recovery password"
      },
      "title": "Create backup",
      "verificationFailed": "The recovery password does NOT MATCH the current wallet. The backup has been created. Please use 'Check backup' to verify your recovery password again."
    },
    "description": "Select <strong>wallet backup file</strong>",
    "insert": "Please insert the microSD card to manage backups.",
    "insertButton": "I have inserted the microSD card",
    "list": "Your microSD card backups",
    "noBackups": "There are no backups on this microSD card.",
    "restore": {
      "confirmTitle": "Restore backup",
      "error": {
        "e200": "microSD card not found",
        "general": "Error restoring the backup"
      },
      "password": {
        "label": "Recovery password or hidden recovery password",
        "placeholder": "Recovery password",
        "repeatPlaceholder": "Repeat recovery password",
        "showLabel": "Recovery password"
      },
      "restoring": "Restoring backup…",
      "selectedBackup": "<strong>{{backupName}}</strong> created on {{createdDateTime}} will be restored.",
      "subtitle": "Please select backup to continue",
      "title": "Restore",
      "understand": "I understand that an incorrect recovery password will create a different wallet"
    },
    "showMnemonic": {
      "checkboxLabel": "I have read the information above",
      "description": "The device will display the recovery words, which form a backup of your wallet. Write them down on paper.\n\n<strong>Do not store them digitally or take pictures of it.</strong>\n\n<strong>Do not say the words out loud.</strong>\n\n<strong>This backup is not password-protected.</strong>\n\nAfterwards, you will be asked to confirm each word.",
      "title": "Show recovery words",
      "warning": "<strong>Never share your recovery words with anyone.</strong> Your recovery words give full access to your wallet. If someone is asking you for your recovery words, it's a scammer, do not share them!"
    },
    "title": "Manage backups"
  },
  "bb02Bootloader": {
    "abort": "Don't upgrade – take me back",
    "abort_noUpgrade": "Take me back",
    "additionalUpgradeFollows1": "An additional upgrade will follow immediately after this one.",
    "additionalUpgradeFollows2": "Please keep your BitBox plugged in until all upgrades are complete.",
    "advanced": {
      "label": "Advanced settings",
      "toggleShowFirmwareHash": "Show the firmware hash every time on startup"
    },
    "flipscreen": "Flip screen",
    "orientation": "Device oriented the wrong way?",
    "success": "Upgrade successful!",
    "success_install": "Installation successful!",
    "upgradeTitle": "Upgrading BitBox firmware",
    "upgradeTitle_install": "Installing BitBox firmware"
  },
  "bitbox": {
    "error": {
      "e10000": "Current device password incorrect.",
      "e10001": "Failed to replace device password",
      "e102": "The password must consist of at least 4 characters."
    }
  },
  "bitbox02Interact": {
    "confirmDate": "Confirm today's date on your BitBox",
    "confirmDateText": "This date will be used to create your backup.",
    "confirmName": "Confirm name on BitBox",
    "confirmWords": "Write down the {{amount}} recovery words from your BitBox",
    "confirmWordsText": "After that the BitBox asks you to confirm each word to verify that the backup is correct.",
    "followInstructions": "Please follow the instructions on your BitBox.",
    "followInstructionsMnemonic": "Follow the instructions on your BitBox to enter the recovery words from your backup and restore your wallet.",
    "followInstructionsMnemonicTitle": "Restore from recovery words"
  },
  "bitbox02Settings": {
    "deviceName": {
      "current": "Current device name",
      "error": "Device name could not be set",
      "error_104": "Confirming device name was aborted on device.",
      "input": "BitBox name",
      "placeholder": "New device name",
      "title": "Set BitBox name"
    },
    "gotoStartupSettings": {
      "description": "This will reboot your BitBox and enter the startup settings.",
      "title": "Go to startup settings"
    }
  },
  "bitbox02Wizard": {
    "advanced": {
      "button": "Advanced options",
      "outOfDate": "Firmware update required",
      "seed12WordInfo": "Please note that the number of words cannot be changed after creating the wallet.",
      "seed12WordLabel": "Create 12-word instead of 24-word seed",
      "seed12WordText": "By default the BitBox uses a 24-word seed. Both seed lengths are secure against brute forcing in practice. Some users may prefer the convenience of the 12-word seed instead.",
      "skipSDCardLabel": "Skip microSD card backup and write down recovery words instead",
      "skipSDCardText": "You always have the option to create a microSD card backup or write your recovery words after setup. This can be done from settings.",
      "title": "Advanced backup options"
    },
    "attestationFailed": "Genuine check failed, which could be due to restarting the app while the device was waiting for user input. Please reconnect and try again. Please contact support@bitbox.swiss if this persists.",
    "backup": {
      "point1": "Select a backup on the microSD card",
      "point2": "Set a password for your device",
      "restoreText": "Ok, let's restore a backup!",
      "text1": "Great, your BitBox password is now set and wallet created. Now it's time to create your first backup. Please make sure your microSD card is inserted into your BitBox and continue.",
      "text2": "Please follow the on-screen instruction on your device to create a backup.",
      "text3": "After your backup is created, please remove the microSD card and store it in a <strong>secure location</strong>. The contents of the microSD card is not password-protected. Never insert it into any other device but your BitBox.",
      "userConfirmation1": "I should store my backup in a secure location.",
      "userConfirmation2": "My backup is not password protected. Anyone with access to it can access my wallet.",
      "userConfirmation3": "If I lose or damage my BitBox, the only way to recover my funds is to restore from my backup.",
      "userConfirmation4": "If I lose or damage both my backup and my BitBox then my funds will be lost.",
      "userConfirmation5": "I should not insert my microSD card backup into a computer, phone, printer or any device other than a BitBox.",
      "userConfirmation5mnemonic": "I should not put my recovery words in a computer, phone, printer or any device other than a BitBox."
    },
    "create": {
      "button": "Name device & continue",
      "info": "Here are the basics steps you will be taking to set up your BitBox: ",
      "inputTitle": "Wallet name",
      "point1": "Name your device",
      "point2": "Set a password for your device",
      "point3": "Create a backup",
      "text": "Ok, let's create a new wallet!"
    },
    "createBackupAborted": "Creating backup aborted.",
    "createBackupFailed": "Creating backup failed, try again.",
    "initialize": {
      "tip": "We recommend that you proceed in a secure location."
    },
    "noPasswordMatch": "Passwords did not match, please try again.",
    "pairing": {
      "failed": "Unconfirmed pairing. Please replug your BitBox.",
      "paired": "You have confirmed the following code on your device. Please continue.",
      "title": "Verify pairing code",
      "unpaired": "An unpaired BitBox has been detected. Please verify the pairing code matches what is shown on your BitBox."
    },
    "restoreFromMnemonic": {
      "e104": "Restoring from recovery words was canceled.",
      "failed": "Restoring from recovery words failed, please try again."
    },
    "stepBackup": {
      "beforeProceed": "Before proceeding, please read these important security considerations:",
      "createBackup": "You will now create a backup on your microSD card.",
      "createBackupMnemonic": "You will now write down the recovery words."
    },
    "stepBackupSuccess": {
      "fundsSafe": "To keep your funds safe, please remember the following:",
      "title": "Backup Restored!"
    },
    "stepConnected": {
      "unlock": "Enter BitBox password to unlock."
    },
    "stepCreate": {
      "description": "This name is used for the device and backup name",
      "error": {
        "genericMessage": "Use letters, numbers, basic symbols, spaces. Max 30 characters.",
        "invalidChars": "Name contains invalid characters: {{invalidChars}}.",
        "tooLong": "Name is too long."
      },
      "nameLabel": "BitBox name",
      "namePlaceholder": "My BitBox",
      "title": "Choose BitBox device name",
      "toastMicroSD": "Please insert your microSD card into your BitBox which will be used to store a backup of the wallet."
    },
    "stepCreateSuccess": {
      "removeMicroSD": "Please remove the microSD card from your BitBox and store it in a secure location.",
      "storeMnemonic": "Please store your recovery words in a secure location",
      "success": "You’ve successfully created your backup."
    },
    "stepInsertSD": {
      "insertSDCard": "Please insert a microSD card into your BitBox to continue.",
      "insertSDCardToSeeBackups": "Please insert the microSD card into your BitBox to see your backups.",
      "insertSDcardTitle": "Insert microSD card"
    },
    "stepPassword": {
      "e104": "Setting password was canceled.",
      "title": "Set BitBox password",
      "useControls": "Use the controls on your BitBox to set a device password."
    },
    "stepUninitialized": {
      "create": "I want to create a new wallet on my BitBox.",
      "restore": "I want to restore my wallet from a backup.",
      "restoreMicroSD": "Restore from microSD card",
      "restoreMnemonic": "Restore from recovery words",
      "title": "Setup your wallet"
    },
    "success": {
      "title": "You're ready to go!"
    }
  },
  "bitsurance": {
    "dashboard": {
      "active": "Insurance policy active",
      "button": "Insure a new account",
      "canceled": "Canceled",
      "coverage": "Maximum coverage",
      "inactive": "Inactive",
      "processing": "Processing",
      "refused": "Refused",
      "supportLink": "Manage contract",
      "title": "Insured accounts",
      "waitpayment": "Waiting for payment"
    },
    "detect": {
      "button": "Check for existing insurance",
      "insured": "Insured account detected:",
      "notInsured": "No insured accounts detected. If you are sure you have an insured account, please make sure you have the correct wallet connected.",
      "text": "If you already signed up with Bitsurance, the BitBoxApp can automatically synchronize your existing insurance coverage.",
      "title": "Already insured?"
    },
    "insure": {
      "button": "Check availability and pricing",
      "faq": "Read more on Bitsurance FAQs",
      "listItem1": "Burglary",
      "listItem2": "Extortion (e.g., $5 wrench attack)",
      "listItem3": "Destruction due to fire, water or natural disasters",
      "month": "month",
      "text": "Insure your BitBox and up to €100,000 worth of bitcoin against",
      "text2": "Insurance plans start at €30/year (€2.50/month). You can learn more about Bitsurance and their exact insurance offerings on the",
      "text3": "Currently available in Germany, with more regions to follow.",
      "title": "Get started"
    },
    "intro": {
      "link": "Bitsurance website",
      "text1": "BitBox works with Bitsurance to add an additional layer of protection for your bitcoin. While the BitBox keeps your funds secure, Bitsurance covers threats at home that can’t be mitigated with technology alone, like burglary, extortion, or destruction of the hardware wallet itself."
    },
    "terms": {
      "link": "Bitsurance Privacy Policy",
      "text1": "Bitsurance is an independent third-party service. For questions regarding their offerings and insurance claims, please contact Bitsurance directly.",
      "text2": "Insurance is currently available in Germany, with more regions to follow.",
      "text3": "The maximum Bitcoin coverage currently available is €100,000 per person. Higher amounts are planned for the future.",
      "text4": "Personal information and the extended public key of your insured account is part of the insurance policy and will be shared with Bitsurance and the insurance provider.",
      "text5": "For more on privacy, please consult the"
    },
    "title": "Insurance"
  },
  "bitsuranceAccount": {
    "errorNoXpub": "Error: Was not able to get xpub from account.",
    "noAccount": "There are no accounts that can be insured.",
    "select": "Select account",
    "title": "Insurance"
  },
  "blink": {
    "button": "Blink"
  },
  "bluetooth": {
    "connected": "connected",
    "connectionFailed": "failed",
    "enable": "Please turn on Bluetooth",
    "select": "Select your BitBox"
  },
  "bootloader": {
    "button": "Upgrade firmware now",
    "button_install": "Install firmware now",
    "progress": "Upgrading: {{progress}}%",
    "progress_install": "Installing: {{progress}}%",
    "success": "Upgrade successful! Please replug the device. This time, do not touch the button."
  },
  "button": {
    "abort": "Abort",
    "back": "Back",
    "changepin": "Change device password",
    "check": "Check backup",
    "continue": "Continue",
    "copy": "Copy",
    "create": "Create",
    "dismiss": "Dismiss",
    "done": "Done",
    "download": "Download",
    "next": "Next",
    "ok": "OK",
    "previous": "Previous",
    "proceedOnBitBox": "Proceed on your BitBox",
    "receive": "Receive",
    "restore": "Restore",
    "select": "Select",
    "send": "Send",
    "unlock": "Unlock",
    "update": "Update",
    "upgrade": "Upgrade"
  },
  "buy": {
    "exchange": {
      "bankTransfer": "Bank transfer",
      "bestDeal": "Best deal",
      "buy": "Buy",
      "creditCard": "Credit card",
      "fast": "Fast",
      "fee": "fee",
      "infoContent": {
        "btcdirect": {
          "disclaimer": {
            "dataProtection": {
              "link": "BTC Direct privacy policy",
              "text": "The BitBoxApp does not collect personal data. BTC Direct collects necessary information as per their Privacy Policy to meet regulatory standards.",
              "title": "Data Protection"
            },
            "kyc": {
              "text": "Customer identity verification is required for all trades. Your account manager will guide you through the process and answer any questions you might have.",
              "title": "Identity verification"
            },
            "partnership": {
              "text": "In partnership with BTC Direct, a trusted European broker, BitBox offers large-scale over-the-counter (OTC) trading for Bitcoin, Ethereum, stablecoins and more with expert support directly in the BitBoxApp.",
              "title": "Buy and sell with BTC Direct's Private Trading Desk"
            },
            "paymentMethods": {
              "buy": "Buying bitcoin:",
              "buy2": "Place large buy orders with your account manager, lock in a fixed price, and pay via bank transfer. Your crypto is delivered directly to your BitBox after payment.",
              "fee": "Minimum trade amounts of €50,000 apply, with a transparent fee between 0.5% and 1%.",
              "sell": "Sell bitcoin:",
              "sell2": "Lock in a fixed OTC price when placing a sell order. EUR payment is made once you send crypto to BTC Direct. Personal assistance is available if needed.",
              "title": "Payment Methods and Fees"
            },
            "personal": {
              "text": "Each Private Trading client is assigned a dedicated account manager for personalized assistance via phone, video call, email, or chat. Buy and sell prices are immediately fixed when the order is placed, even if settlement occurs later. Orders are executed through BTC Direct's OTC desk, minimizing slippage.",
              "title": "Personal service with fixed pricing"
            },
            "security": {
              "link": "BitBox02 security threat model",
              "text": "BTC Direct's Private Trading Desk is an external service not covered by the BitBox02 security threat model. However, BTC Direct is well-acquainted with BitBox products and offers secure, knowledgeable guidance. BitBox products verify crypto addresses during transactions to ensure secure delivery.",
              "title": "Security"
            },
            "title": "Disclaimer"
          },
          "info": "Get a personal advisor, reduced fees and place orders directly through your contact at BTC Direct.",
          "infobox": {
            "intro_btconly": "Get personal assistance for high-value, over-the-counter (OTC) Bitcoin trades.",
            "intro_multi": "Get personal assistance for high-value over-the-counter (OTC) trades for Bitcoin, Ethereum stablecoins, and more.",
            "kyc": "BTC Direct requires identity verification for all trades, with your account manager guiding you through every step.",
            "learnmore": "Learn more about the BTC Direct's Private Trading Desk.",
            "listItem1": "Buy and sell anytime by contacting your account manager by phone, email, video call, or chat.",
            "listItem2": "Payments are completed via bank transfer after the order is placed.",
            "listItem3": "Minimum order amount: €50,000.",
            "listItem4": "Transparent fees fixed at 0.5%-1%, including personal guidance.",
            "manager": "You'll have a dedicated account manager guiding you at every step, ensuring a secure, straightforward experience with fixed rates and minimal slippage."
          },
          "link": "Access BTC Direct - Private Trading Desk",
          "title": "Buying or selling over €50,000?"
        },
        "btcdirectWidget": {
          "disclaimer": {
            "description": "We work with BTC Direct, a trusted European broker, to make buying cryptocurrencies easy within the BitBoxApp. This service is available across Europe using bank transfers, credit cards and many local payment methods.",
            "kyc": {
              "description": "Customer identity verification is required for all trades. You’ll need to take a selfie and take a picture of an official document.",
              "title": "Identity verification"
            },
            "paymentMethods": {
              "buy": "Buying: Pay in EUR to get the coins delivered directly to your BitBox. You can choose between one-time and recurring buys. For bank transfers, the exchange rate is fixed when BTC Direct receives the money. Instant methods use a fixed conversion rate for a limited time.",
              "note": "Note: BTC Direct exchange rates may differ slightly from the BitBoxApp rates.",
              "title": "Payment Methods and Fees"
            },
            "security": {
              "description": "BTC Direct is an external service not covered by the BitBox security threat model. We closely work with BTC Direct to enhance overall security.",
              "link": "BitBox02 security threat model",
              "title": "Security"
            },
            "title_bitcoin": "Buy bitcoin with BTC Direct",
            "title_crypto": "Buy crypto with BTC Direct"
          },
          "infobox": {
            "feesBuying": {
              "bancontact": "Bancontact: {{fee}}%",
              "bankTransfer": "Bank transfer, SEPA, iDEAL: {{fee}}%",
              "creditDebitCard": "Credit cards, Cartes Bancaires: {{fee}}%",
              "sofort": "Sofort: {{fee}}%",
              "title": "Fees for Buying"
            },
            "intro": "European buying of cryptocurrencies with EUR.",
            "payment": {
              "bancontact": "Bancontact",
              "bankTransfer": "Bank transfer, SEPA Instant, iDEAL",
              "creditDebitCard": "Credit cards (Mastercard, Visa), Cartes Bancaires",
              "sofort": "Sofort",
              "title": "Payment methods"
            }
          },
          "learnmore": "Learn more about BTC Direct"
        },
        "moonpay": {
          "fees": {
            "bankTransfer": "Bank Transfer: {{fee}}%",
            "creditDebitCard": "Credit/debit card: {{fee}}%",
            "learnMore": "Learn more about Moonpay",
            "title": "Fees"
          },
          "fullCurrenciesList": "See full list of currencies here",
          "payment": {
            "asteriskText": "* Not available for US residents",
            "bankTransfer": "Bank transfer*",
            "bankTransferDetails": {
              "pix": "PIX (BR transactions in Brazil only)",
              "sepa": "SEPA and SEPA Instant (EUR transactions in SEPA countries only)",
              "uk": "UK Faster Payments (GBP transactions in the UK only)"
            },
            "creditDebitCard": "Credit/debit Card",
            "creditDebitCardDetails": {
              "cards": "Amex, Mastercard, Visa and Maestro"
            },
            "learnMore": "See more details about payment methods",
            "title": "Payment methods"
          },
          "supportedCurrencies": "Supports all major fiat currencies: USD, EUR, CHF, and more."
        },
        "pocket": {
          "fees": {
            "info": "Bank transfer: {{fee}}%",
            "title": "Fees"
          },
          "learnMore": "Learn more about Pocket",
          "payment": {
            "bankTransfer": "Bank transfer",
            "bankTransferDetails": {
              "sepa": "SEPA and SEPA Instant (EUR transactions in SEPA countries only)",
              "sic": "Swiss Interbank Clearing (CHF transactions in CH/LI only)",
              "uk": "UK Faster Payments (GBP transactions in the UK only)"
            },
            "bankTransferReccuring": "How to set up recurring purchases with a standing order?",
            "title": "Payment methods"
          },
          "sell": {
            "title": "Sell Bitcoin"
          },
          "supportedCurrencies": "Supports European currencies: EUR, GBP, and CHF.",
          "verification": {
            "info": "Only requires identity verification above daily and annual thresholds.",
            "link": "Find current thresholds here",
            "title": "Identity verification"
          }
        },
        "region": {
          "title": "Select the region your bank account is registered in to see which options are available to you."
        }
      },
      "noExchanges": "Sorry, there are no available exchanges in this region.",
      "region": "Region",
      "selectRegion": "Not specified",
      "sell": "Sell"
    },
    "info": {
      "continue": "Agree and continue",
      "crypto": "crypto",
      "disclaimer": {
        "intro": [
          "We partner with MoonPay to offer you a seamless way to buy {{coinCode}} directly within the BitBoxApp. It's just a few clicks.",
          "MoonPay is a platform that makes it easy and quick to buy {{coinCode}} in over 160+ countries."
        ],
        "payment": {
          "details": "You can buy {{coinCode}} instantly via MoonPay with the following payment methods. Credit or debit card orders are instant and convenient, but more expensive due to increased chargeback risk. We recommend using the bank transfer option for larger amounts. The minimum fee is 4 USD/EUR or equivalent.",
          "footnote": "Please note that MoonPay's exchange rates can differ from the ones used in the BitBoxApp, resulting in slightly different amounts.",
          "table": {
            "1_description": "Lowest fees, can take up to 3 working days",
            "1_method": "Bank transfers (SEPA)",
            "2_description": "Higher fees but quick and instant",
            "2_method": "Credit & debit cards",
            "description": "Description",
            "fee": "Fee",
            "method": "Method"
          },
          "title": "Payment methods and fees"
        },
        "privacyPolicy": "MoonPay privacy policy",
        "protection": {
          "descriptionGeneric_bitcoin": "The BitBoxApp does not collect any data when buying Bitcoin, the incoming funds are treated like a regular transaction. However partner exchanges need to collect some information to operate. Please refer to their respective privacy policies to see in more detail how the data is handled.",
          "descriptionGeneric_crypto": "The BitBoxApp does not collect any data when buying crypto, the incoming funds are treated like a regular transaction. However partner exchanges need to collect some information to operate. Please refer to their respective privacy policies to see in more detail how the data is handled.",
          "title": "Data protection"
        },
        "security": {
          "descriptionGeneric_bitcoin": "When you buy Bitcoin via a partner exchange, you are using an external service. This service is out of scope of the BitBox02 security threat model and relies on the safety and security of the environment which the BitBoxApp software is running in.",
          "descriptionGeneric_crypto": "When you buy crypto via a partner exchange, you are using an external service. This service is out of scope of the BitBox02 security threat model and relies on the safety and security of the environment which the BitBoxApp software is running in.",
          "link": "Security threat model",
          "title": "Security model"
        },
        "title_bitcoin": "Welcome to your one stop shop for buying Bitcoin",
        "title_crypto": "Welcome to your one stop shop for buying crypto"
      },
      "next": "Next",
      "selectLabel": "Choose your account",
      "selectPlaceholder": "Select a coin",
      "skip": "Do not show again"
    },
    "pocket": {
      "error": {
        "insufficientFunds": "Insufficient funds on the selected account."
      },
      "paymentRequestNote": "Payment request from",
      "previousTransactions": "The transaction history of this account is not empty. Sharing this account will make all its past and future transactions visible for Pocket. Proceed anyway?",
      "usedAddress": "The address {{address}} has been already used, please start again with a new address.",
      "verifyBitBox02": "Please verify that the address you received via email matches the one displayed on your Bitbox. If possible, you should open the email on a second device for better security."
    }
  },
  "changePin": {
    "newTitle": "New device password",
    "oldLabel": "Current device password"
  },
  "chart": {
    "dataMissing": "Gathering historical data... stay tuned.",
    "dataOldTimestamp": "Historical exchange rates updating. The chart is not displaying data after {{time}}.",
    "dataUpdating": "updating data…",
    "filter": {
      "all": "All",
      "month": "Month",
      "week": "Week",
      "year": "Year"
    }
  },
  "checkSDcard": "checking microSD card",
  "clickHere": "Click here.",
  "confirm": {
    "info": "Continue on your BitBox. "
  },
  "confirmOnDevice": "Please confirm on your device.",
  "connectKeystore": {
    "promptNoName": "Please connect your BitBox to continue",
    "promptWithName": "Please connect your BitBox named \"{{name}}\" to continue"
  },
  "darkmode": {
    "toggle": "Dark mode"
  },
  "device": {
    "appUpradeRequired": "Your BitBox is not compatible with this desktop application. Please download and install the latest version.",
    "firmwareUpgradeRequired": "A firmware update is required to make use of this feature.",
    "keystoreConnected": "Connected wallet",
    "unsupportedFeature": "This feature is not available on this device."
  },
  "deviceSettings": {
    "backups": {
      "manageBackups": {
        "description": "Create or verify your microSD card backup."
      },
      "showRecoveryWords": {
        "description": "Show and verify recovery words."
      },
      "title": "Backups"
    },
    "deviceInformation": {
      "attestation": {
        "description": "The BitBoxApp checks if your device is authentic."
      },
      "deviceName": {
        "description": "Change the name of your device."
      },
      "rootFingerprint": {
        "description": "The root fingerprint is a unique identifier for the wallet currently in use. It can help you distinguish between different wallets if you use passphrases."
      },
      "securechip": {
        "description": "The model of the secure chip."
      },
      "title": "Device information"
    },
    "expert": {
      "bip85": {
        "description": "Generate child keys from your BitBox wallet.",
        "disclaimer": "I understand how child keys work and the security considerations",
        "how": {
          "description": "The child keys are displayed as a mnemonic on your BitBox. You can create as many child keys as you want. To show a child key, you will be asked for the child number (i.e. 1st, 2nd, 3rd etc.) and the desired length of the mnemonic (12, 18 or 24 recovery words). Remember, you must keep track of the <strong>child number and number of words</strong> to display the same mnemonic later.",
          "title": "How does it work?"
        },
        "recover": {
          "description": "You can always display the mnemonic for the child keys again. As mentioned, you must remember the <strong>child number and number of words</strong> to display the same mnemonic. Never import your main BitBox recovery words into another wallet, only use child keys when importing into another wallet.",
          "title": "How to recover wallets using a BitBox child key?"
        },
        "security": {
          "description": "Never reuse a child key. For example, do not use a child key for a hot wallet and then use the same one for a hardware wallet. The key is not considered safe since it was used for a hot wallet.",
          "title": "Security considerations"
        },
        "title": "Show BIP-85 child key",
        "what": {
          "description": "Child keys are derived from your main seed and can be used to create new wallets without needing to backup more seeds. For example, you can create a child key and import it into a hot wallet instead of having the hot wallet create an entirely new seed.",
          "link": "Read more about BIP-85",
          "title": "What are child keys?"
        }
      },
      "factoryReset": {
        "description": "Reset your device to factory settings. This deletes the wallet from your BitBox!",
        "title": "Factory reset"
      },
      "goToStartupSettings": {
        "description": "Enter the bootloader of the BitBox. You can enable the firmware hash from here."
      },
      "passphrase": {
        "description": "Enable or disable the passphrase feature.",
        "title": "Passphrase"
      }
    },
    "firmware": {
      "firmwareVersion": "Firmware Version",
      "newVersion": {
        "label": "Available version"
      },
      "title": "Firmware",
      "upToDate": "Your device is up to date",
      "upgradeAvailable": "New upgrade available",
      "version": {
        "label": "Version"
      }
    },
    "hardware": {
      "attestation": {
        "false": "Authenticity check failed",
        "label": "Authenticity check",
        "true": "Your BitBox is authentic"
      },
      "sdcard": {
        "false": "Not inserted",
        "label": "microSD card",
        "true": "Inserted"
      },
      "securechip": "Secure chip",
      "title": "Hardware"
    },
    "loading": "Retrieving device info…",
    "noDevice": "No devices connected",
    "secrets": {
      "manageBackups": "Manage backups",
      "title": "Secrets"
    }
  },
  "deviceTampered": "Has your BitBox been supplied with a recovery password? If so, stop the setup process and contact support immediately. Shift will never give you a ready made wallet or make password recommendations.",
  "dialog": {
    "cancel": "Cancel",
    "confirm": "Confirm",
    "confirmTitle": "Confirmation"
  },
  "error": {
    "accountAlreadyExists": "The account already exists.",
    "accountLimitReached": "Cannot add account. The maximum number of accounts for this coin has been reached.",
    "aoppCallback": "There was an error delivering the address to {{host}}.",
    "aoppInvalidRequest": "Invalid request.",
    "aoppNoAccounts": "There are no available accounts.",
    "aoppSigningAborted": "Address ownership request cancelled.",
    "aoppUnknown": "An unknown error occurred.",
    "aoppUnsupportedAsset": "The asset is not supported.",
    "aoppUnsupportedFormat": "There are no available accounts that support the requested address format.",
    "aoppUnsupportedKeystore": "The connected device cannot sign messages for this asset.",
    "aoppVersion": "Unknown version.",
    "keystoreTimeout": "Wallet request expired. Please try again.",
    "wrongKeystore": "Wrong wallet connected. Please make sure to insert the correct device matching this account.",
    "wrongKeystore2": " If you are using the optional passphrase, make sure you have entered the correct passphrase for the account."
  },
  "exchange": {
    "buySell": {
      "coinNotSupported": "No options available for this coin type.",
      "regionNotSupported": "No options available for this region.",
      "updateNow": "Update now"
    },
    "pocket": {
      "terms": {
        "dataprotection": {
          "link": "Pocket privacy policy",
          "p1": "The BitBoxApp does not learn or collect any personal data. Pocket collects some personal data as explained in their Privacy Policy.",
          "title": "Data Protection"
        },
        "fees": {
          "extraNote": "Please note that you need to buy Bitcoin with Pocket first before you can sell.",
          "note": "Note: Pocket's exchange rates may differ from the BitBoxApp rates.",
          "p1": "<strong>Buying bitcoin:</strong> Use SEPA bank transfer to send EUR or CHF and get bitcoin delivered directly to your BitBox after Pocket receives the transfer, usually the same day.",
          "p2": "<strong>Selling bitcoin:</strong> Send Bitcoin to Pocket and receive EUR or CHF in your registered bank account. The exchange rate is fixed when Pocket receives your Bitcoin.",
          "title": "Payment Methods and Fees"
        },
        "kyc": {
          "link": "Read Pocket FAQs",
          "p1": "No additional documents are needed for exchanges up to 1000 EUR/CHF within a 30-day period.",
          "p2": "For larger amounts, a call with Pocket is required to complete the KYC/AML process.",
          "title": "KYC/AML (Know Your Customer / Anti-Money Laundering)"
        },
        "security": {
          "link": "BitBox02 security threat model",
          "p1": "Using Pocket is an external service and is not covered by the BitBox02 security threat model. However, we closely work with Pocket to enhance overall security.",
          "p2": "<strong>Buying bitcoin:</strong> You’ll get an email to confirm your bitcoin receive address through a second communication channel.",
          "p3": "<strong>Selling bitcoin:</strong> The BitBox verifies the Bitcoin deposit address cryptographically and displays \"Pocket\" on the hardware wallet.",
          "title": "Security"
        },
        "welcome": {
          "p1": "We work with Pocket, a Swiss broker, to make buying and selling bitcoin easy within the BitBoxApp. This service is available across Europe where SEPA bank transfers are supported.",
          "title": "Buy and sell bitcoin with Pocket"
        }
      }
    }
  },
  "fiat": {
    "default": "default",
    "setDefault": "Set {{code}} as default",
    "title": "Currencies"
  },
  "footer": {
    "appVersion": "App version:"
  },
  "generic": {
    "buy": "Buy {{coinCode}}",
    "buySell": "Buy & sell",
    "buy_bitcoin": "Buy Bitcoin",
    "buy_crypto": "Buy crypto",
    "enabled_false": "Disabled",
    "enabled_true": "Enabled",
    "noOptions": "No options found",
    "receive": "Receive {{coinCode}}",
    "receive_bitcoin": "Receive Bitcoin",
    "receive_crypto": "Receive crypto",
    "search": "Search…"
  },
  "genericError": "An error occurred. If you notice any issues, please restart the application.",
  "goal": {
    "buttons": {
      "create": "Create a new wallet",
      "restore": "Restore a wallet from a backup"
    },
    "paragraph": "Please select one of the following options:",
    "step": {
      "1": {
        "title": "Security information"
      },
      "2": {
        "description": "Set a device password",
        "title": "Device"
      },
      "3-create": {
        "description": "Create a new wallet",
        "title": "Wallet"
      },
      "3-restore": {
        "description": "from a backup",
        "title": "Restore"
      },
      "4-create": {
        "title": "Summary"
      },
      "4-restore": {
        "title": "Summary"
      }
    }
  },
  "guide": {
    "accountDescription": {
      "text": "Your account overview shows your available balance as well as incoming and outgoing transactions. Our guide in ‘Settings’ has more information about each account type. ",
      "title": "What does this page show me?"
    },
    "accountFiat": {
      "text": "Yes. Click on any ticker to rotate through fiat currencies. You can change the list of currencies in the settings.",
      "title": "Can I display other conversion rates?"
    },
    "accountIncomingBalance": {
      "text": "Incoming sums up the amounts transferred to you but not yet confirmed by the network.",
      "title": "What does incoming mean?"
    },
    "accountInfo": {
      "multipleXPubs": {
        "text": "Each xpub is tied to the \"Type\" shown: either \"Native Segwit (bech32)\", \"Wrapped Segwit\" or “Taproot” (Bitcoin only). These are script types used by {{coinName}}. The BitBoxApp combines them, supporting multiple script types in the same account. Because each script type gives a different xpub, there are multiple xpubs per account.\n\nIf you consistently receive on the default address (Native Segwit), you only need the \"bech32\" xpub. However, if you also receive funds to \"Wrapped Segwit\" or “Taproot”, you also need to use the \"Wrapped Segwit\" and “Taproot” extended public keys respectively.",
        "title": "Why are there multiple xpubs?"
      },
      "privacy": {
        "text": "For this specific account, the extended public key reveals the entire financial history, your account balance, and all future transactions. But the xpub does not allow anyone to spend your coins.\n\nIf you give an xpub to someone, you should be aware that this person or company can see all other transactions of the same account. Therefore, it’s a good idea to use that account only for this purpose and keep other funds in different accounts.",
        "title": "Do I need to keep my xpub secret?"
      },
      "verify": {
        "text": "Yes, it’s always a good idea to double-check your xpub. If someone else will generate receive addresses from this xpub to send you money, this is especially important. You need to verify it on the device to ensure that this xpub belongs to you; otherwise, all funds could go to the wrong addresses.",
        "title": "Do I need to verify the xpub on the device?"
      },
      "xpub": {
        "text": "An extended public key (xpub) is a root key from which all receiving addresses of an account are derived.\n\nIt is provided here for advanced use and interoperability with watch-only wallets, such as Electrum or Sentinel. If you received to different address types, please import all the different xpub formats into the watch-only wallet in order to see all your coins.\n\nPlease note, third party wallets may not support Taproot xpubs yet.",
        "title": "What is an extended public key?"
      }
    },
    "accountRates": {
      "text": "We update exchange rates every minute from CoinGecko.",
      "title": "Which exchange rates apply?"
    },
    "accountReload": {
      "text": "There’s no need. Your transaction information is updated automatically.",
      "title": "Can I reload the transaction history?"
    },
    "accountSendDisabled": {
      "text": "The ‘Send’ button is activated when your balance is more than zero.",
      "title": "Why can't I send any {{unit}}?"
    },
    "accountSummaryAmount": {
      "text": "The total amount is the sum of all your crypto accounts. Exchange rates are obtained from coingecko.com.\n\nNote: If you use MyEtherWallet for tokens not supported in the BitBoxApp, they will not be included in the amount displayed.",
      "title": "How is the total amount calculated?"
    },
    "accountSummaryDescription": {
      "text": "Here you can see the performance of your portfolio over time. A summary of your individual crypto accounts is displayed under the chart.",
      "title": "What does this page show me?"
    },
    "accountTransactionAttributesBTC": {
      "text": "Virtual size: Determines the network fee. You successfully saved on fees if it is smaller than the transaction size.\nSize: Actual transaction size in bytes when serialized according to the underlying blockchain.\nWeight: A new metric introduced with Segwit to evaluate transaction and block sizes. Each segregated witness byte counts as one, everything else as four weight units. Instead of one megabyte in actual size, the block size limit is now four million weight units.",
      "title": "What about the Bitcoin-specific transaction details?"
    },
    "accountTransactionAttributesGeneric": {
      "text": "Confirmations: Your first transaction broadcast is unconfirmed until a miner includes it in a block, after which it has one confirmation. Each block broadcast on the network adds another confirmation to your transaction. Generally merchants and other network actors will only settle transactions with between three to six confirmations.\nTransaction ID: A unique identification number that allows you to look up a transaction in a block explorer.\nFee: Miners are paid a transaction fee as an incentive to include transactions in the blocks they mine. To learn more, click on the send button.",
      "title": "What’s the information in the transaction details?"
    },
    "accountTransactionConfirmation": {
      "text": "A transaction broadcast to the network but not yet confirmed.",
      "title": "What is a pending transaction?"
    },
    "accountTransactionLabel": {
      "text": "It’s the address you received coins from or sent coins to.",
      "title": "Which address is displayed for each transaction?"
    },
    "accountTransactionTime": {
      "text": "The blockchain transaction confirmation time.",
      "title": "What time is displayed?"
    },
    "accounts": {
      "howManyAccounts": {
        "text": "Bitcoin and Litecoin can have an arbitrary amount of accounts. After five accounts, you can only add another account if the previous account has been used. \nOther coins can have a maximum of five accounts.",
        "title": "How many accounts can I create?"
      },
      "howtoAddTokens": {
        "text": "Tokens using the ERC20 standard are tied to a specific Ethereum account. To enable or disable a particular token, open the \"Manage accounts\" screen, expand your Ethereum account and switch the desired token on or off.",
        "title": "How can I add additional tokens?"
      },
      "moveFunds": {
        "text": "Yes. But because accounts are independent, you need to send your funds using a regular transaction.",
        "title": "Can I move funds between accounts?"
      },
      "recoverAccounts": {
        "text": "Yes. The BitBoxApp creates accounts using well-established standards compatible with most other crypto wallets.",
        "title": "Can I recover my accounts with other wallets?"
      },
      "supportedCoins": {
        "link": {
          "text": "View supported coins"
        },
        "text": "The BitBoxApp supports Bitcoin, Litecoin and Ethereum as well as a selection of ERC20 token. For Cardano and other tokens, use your BitBox with alternative software such as AdaLite or Rabby. You can find an exhaustive list of all supported coins on our website:",
        "title": "Which coins are supported?"
      },
      "whatAreAccounts": {
        "text": "Your wallet can manage multiple accounts of the same coin. Accounts are helpful when you want to keep funds separate.",
        "title": "What are accounts?"
      },
      "whatIsRememberWallet": {
        "text": "Enabling “Remember wallet” lets you see the accounts for this wallet in the BitBoxApp even when the BitBox is not plugged in. This allows you to check your balance and portfolio whenever you want. The BitBox still needs to be plugged in and unlocked to send or receive coins.\n\nDisabling “Remember wallet” requires you to plug in the respective BitBox (or passphrase wallet) to see those accounts in the BitBoxApp.",
        "title": "What happens when I enable/disable “Remember wallet”?"
      },
      "whyIsThisUseful": {
        "text": "Accounts are great for managing funds for different people or purposes because they are separated. You can also share the \"extended public key\" of an account without revealing anything about your other accounts. This allows you to repeatedly receive funds without reusing addresses, such as receiving your wage or regularly buying crypto.",
        "title": "Why is this useful?"
      }
    },
    "appendix": {
      "link": "Contact us!",
      "questionService": "Having issues with {{serviceName}}?",
      "text": "Another question?",
      "textService": "If you are having issues with {{serviceName}}, please contact them directly:"
    },
    "backups": {
      "check": {
        "text": "'Check backup' allows you to verify that you have a working backup corresponding to your current wallet. It can also be used to verify that you still have the correct recovery password. You can check your main recovery password or your hidden recovery password.",
        "title": "What is 'Check backup'?"
      },
      "encrypt": {
        "text": "No but your recovery password is required to derive the wallet from the stored seed.",
        "title": "Can I encrypt the backup?"
      },
      "howOften": {
        "text": "The backup is automatically generated when a new wallet is created. You only have to make a new backup if your microSD card is lost or damaged, or if you want to use multiple microSD cards as backups.\nYou do not need to create new backups after transaction activity. All your transaction data can be recreated by your single backup that was automatically generated for you.",
        "title": "How often do I have to make a backup?"
      },
      "whatIsABackup": {
        "text": "It is a copy of the seed on an microSD card. The seed together with your recovery password generates your wallet.",
        "title": "What is a backup?"
      }
    },
    "backupsBB02": {
      "check": {
        "text": "'Check backup' allows you to verify that you have a working backup corresponding to your current wallet.",
        "title": "What is 'Check backup'?"
      },
      "encrypt": {
        "text": "No. Please keep the microSD card safe, as it contains the unencrypted seed to recover your wallet. If you wish to password-protect your seed, you can enable an optional passphrase in the expert settings under \"Manage device\".",
        "title": "Can I encrypt the backup?"
      },
      "whatIsABackup": {
        "text": "It is a copy of the seed on an microSD card.",
        "title": "What is a backup?"
      }
    },
    "bitbox": {
      "ejectBitbox": {
        "text": "You can unplug the BitBox at any time without having to eject it first.",
        "title": "How can I eject the BitBox?"
      },
      "ejectSD": {
        "text": "You can remove the microSD card from the BitBox at any time as long as you are not in the process of creating or restoring a backup.",
        "title": "How can I eject the microSD card?"
      }
    },
    "bitsurance": {
      "faq": {
        "link": {
          "text": "www.bitsurance.eu"
        },
        "text": "Please check Bitsurance’s website and their FAQ for more details.",
        "title": "Additional questions?"
      },
      "privacy": {
        "link": {
          "text": "Bitsurance privacy policy"
        },
        "text": "Like any regular insurance policy, it contains your full name and address, and specifies the insured object (defined by the extended public key of the insured Bitcoin account). This data is submitted to Bitsurance directly and is not shared with Shift Crypto. Please consult the Bitsurance privacy policy for more information",
        "title": "What personal information is needed for the insurance?"
      },
      "renew": {
        "text": "The insurance will automatically renew for the next year. You can cancel the renewal any time by clicking on “Manage contract” in the BitBoxApp, which takes you to the Bitsurance customer portal.",
        "title": "How can I renew or cancel the insurance?"
      },
      "status": {
        "text": "Successfully insured accounts are marked with a green “insured” badge in the top left corner on each Bitcoin account page. In the “Insurance” section, you can see the overview of all insured Bitcoin accounts and their current insurance status. It can take up to 48 hours to update the insurance status.",
        "title": "Can I check the status of an insured account?"
      },
      "what": {
        "text": "Each Bitcoin insurance contract covers a specific wallet account. You can insure multiple accounts by taking out multiple insurance policies. Insured accounts are limited to using “Native Segwit” Bitcoin addresses.",
        "title": "Is the whole BitBox wallet insured?"
      },
      "who": {
        "text": "The insurance is offered by Bitsurance, an insurance broker built by bitcoiners. They work with ELEMENT insurance to provide Bitcoin insurance. Both companies are based in Germany.",
        "title": "Who is insuring my bitcoin?"
      },
      "why": {
        "text": "Bitsurance covers some risks of self-custody that are not in-scope of even the most secure wallet, e.g. burglary, extortion or destruction of the wallet. It’s your personal decision if you need insurance coverage for these risks.",
        "title": "Do I need Bitcoin insurance?"
      }
    },
    "cointracking": {
      "text": "Click the \"Export\" button and open the downloads folder where you will find the CSV export. Then click the link below, upload your BitBox CSV file and import the data in order to use it for your CoinTracking portfolio manager and to create your tax reports.",
      "title": "How to import my transactions into CoinTracking?"
    },
    "device": {
      "attestation": {
        "link": {
          "text": "Read more about the authenticity check"
        },
        "text": "The BitBoxApp performs an attestation check on the BitBox to verify if the device is genuine. The check is done locally and does not connect to any servers.",
        "title": "How does the authenticity check work?"
      },
      "name": {
        "text": "This is the name of your wallet and backup. The name is used for future backups and can be used to help distinguish between different wallets. It can be changed at any time but note that backups made before the change will still use the previous name.",
        "title": "What is the BitBox name used for?"
      },
      "secure-chip": {
        "link": {
          "text": "Read more about the secure chip"
        },
        "text": "This information shows the model number of the secure chip, the most up to date chip is ATECC608B with improved security features compared to older models.",
        "title": "Why show the secure chip model?"
      }
    },
    "guideTitle": {
      "account": "Account guide",
      "accountInformation": "Account information guide",
      "accountSummary": "Account summary guide",
      "advancedSettings": "Advanced settings guide",
      "appearance": "Appearance guide",
      "buySell": "Buy & sell guide",
      "insurance": "Insurance guide",
      "manageAccount": "Manage accounts guide",
      "manageDevice": "Manage device guide",
      "receive": "Receive guide",
      "send": "Send guide",
      "walletConnect": "WalletConnect guide"
    },
    "lightning": {
      "multipleDevices": {
        "text": "Yes, just plug in your BitBox02 into a different device and activate lightning on the BitBoxApp. The lighting wallet will be the same one as your previous device if you use the same BitBox02 wallet.",
        "title": "Can I use my lightning wallet on multiple devices?"
      },
      "multipleWallets": {
        "text": "No, currently you cannot make multiple lightning wallets with the same BitBox02, nor use multiple lightning wallets on the same BitBoxApp, even if you have multiple BitBox02 wallets.",
        "title": "Can I make multiple lightning wallets?"
      },
      "privateKey": {
        "text": "The BitBoxApp lightning wallet is non-custodial, which means only you have access to the keys. The private keys are stored in the BitBoxApp. This makes your lightning wallet a “Hot wallet”, since the lightning keys are on your computer/phone instead of on your BitBox02. Therefore, only store a small amount of coins on your Lighting wallet",
        "title": "Where are my lightning private keys stored?"
      },
      "providers": {
        "text": "Yes, the lightning wallet utilizes Blockstream Greenlight and uses Breez as a liquidity provider. The BitBoxApp controls your lightning keys, while your own tiny lightning node is created in the cloud using Greenlight, an open-source project by Blockstream. This enables you to use your lightning wallet from multiple devices. The lightning channels of your node are managed automatically by Breez, who charge a small fee to create them.",
        "title": "Are there external parties involved in this solution?"
      },
      "securedByBitBox": {
        "text": "No, the BitBox02 wallet is just used to create and restore your lightning wallet. Once your lightning wallet is created, it is a “hot wallet”.",
        "title": "Is my lightning wallet secured by my BitBox02?"
      }
    },
    "receive": {
      "address": {
        "text": "You can give the address to others to send you some coins. Just make sure they are sending to the correct address.",
        "title": "What do I do with an address?"
      },
      "addressChange": {
        "text": "As soon as you transact, a new address is automatically added to the list so there are always 20 addresses available which have never received any coins.",
        "title": "When do the addresses change?"
      },
      "addressFormats": {
        "text": "By default, the address type is Native Segwit. This address type is widely adopted by other wallets/exchanges and gives you the best fee rates for everyday transactions. However, you may also choose to send to Taproot (Bitcoin only), which is the newest address type, but may not be widely supported yet. Alternatively, if you are having issues sending to Native Segwit (the default type), you can try switching to the older Wrapped Segwit address type that may be compatible with more wallets/exchanges.",
        "title": "When do I use “Change address type”?"
      },
      "howVerify": {
        "text": "For the BitBox01, click on the BitBox icon in the sidebar on the left and see the Pairing section. The guide will update and you can continue following the instructions from there.\nFor the BitBox02, you can verify addresses directly on the device during the send/receive process.",
        "title": "How can I verify an address securely?"
      },
      "plugout": {
        "text": "No, once you sent coins to your BitBox address, you do not need to leave your BitBox plugged in. You are free to disconnect your BitBox.",
        "title": "Do I need to leave my BitBox plugged in while receiving?"
      },
      "why20": {
        "text": "During start-up the app generates addresses derived from your seed to see if they have received funds. As the app can generate an almost infinite number of addresses, it could spend years determining the balance. To limit this search it stops after it sees 20 addresses that have never received funds. This is the \"gap limit\" and 20 is a de-facto standard though the number is arbitrary. These are the 20 addresses you can choose from.",
        "title": "Why only 20 addresses?"
      },
      "whyMany": {
        "text": "To maintain privacy and security, never hand out the same address twice. If you have used an address, click on on the right arrow for a new address. You can generate up to 20 addresses at a time. Think of addresses like invoice numbers. All addresses are derived from your single backup seed.",
        "title": "Why so many addresses?"
      },
      "whyVerify": {
        "text": "You shouldn’t trust your computer to generate and display authentic addresses. It’s big attack surface makes it significantly more vulnerable than a hardware wallet. For the BitBox01, The button to verify the address securely sends the address to a paired mobile phone, from which you can also scan and verify the QR code. For the BitBox02, the address can be verified directly on the BitBox02 display.",
        "title": "Why should I verify the address securely?"
      }
    },
    "send": {
      "change": {
        "text": "The change will be returned to a Taproot address if you have at least one Taproot UTXO. If you use coin control, the change will be returned to a Taproot address if there is at least one Taproot UTXO among the selected UTXOs. In all other cases, the change is returned to a Native Segwit address.",
        "title": "How is the change output determined?"
      },
      "fee": {
        "text": "The fee is based on the transaction data size and not its amount. The fee targets are calculated by Bitcoin Core's fee estimation algorithm for each network priority you chose. They are shown if they have a different value from the target below.\nEconomy: 24 blocks (around 4 hours for Bitcoin, 1 hour for Litecoin)\nLow: 12 blocks (around 2 hours for Bitcoin, 30 minutes for Litecoin)\nNormal: 6 blocks (around 1 hour for Bitcoin, 15 minutes for Litecoin)\nHigh: 2 blocks (around 20 minutes for Bitcoin, 5 minutes for Litecoin)\n(A block takes on average ten minutes for Bitcoin (2.5 minutes in Litecoin) to mine and the network load may vary considerably in the above periods.)",
        "title": "How is the fee determined?"
      },
      "plugout": {
        "text": "No, once you have made a transaction, you do not need to leave your BitBox plugged in. You are free to disconnect your BitBox.",
        "title": "Do I need to leave my BitBox plugged in while sending?"
      },
      "priority": {
        "text": "The higher fee you are willing to pay, the faster your transaction is typically confirmed by the network.",
        "title": "What is the network priority?"
      },
      "revert": {
        "text": "Once a transaction is signed and sent (i.e. broadcasted to the network), it can no longer be reverted. Verify the transactions (including the fee) properly before signing!\nIf you know the recipient and he or she is willing to send the same amount (minus the transaction fees) back to you, you can send them a new receiving address.",
        "title": "Can I revert a transaction?"
      },
      "whyFee": {
        "text": "Transactions are competing to be confirmed by a miner. Miners choose transactions to be included in the blockchain based on their fee.\nMiners vote on the history of transactions. Since there is no trusted third party to enforce one vote per person (which is the whole point of blockchains), miners vote on transactions by sacrificing a costly resource like computing power. As a reward for their work, they can claim newly created coins and the fee of all the transactions they included.",
        "title": "Why is there a network fee?"
      }
    },
    "settings-electrum": {
      "connection": {
        "text": "If you intend to only connect to your node when you are on the same network (e.g. your home wifi), then using regular network communication is sufficient.\nIn this case it is advisable that your Electrum server provides a TLS certificate to encrypt the communication.\nIf you intend to connect to your node from anywhere, using Tor is the better option. No TLS certificate is necessary in that case.",
        "title": "Should I use clearnet TCP, TLS or Tor?"
      },
      "instructions": {
        "link": {
          "text": "Guide to connect your node"
        },
        "text": "For a full tutorial, please visit our guide:",
        "title": "How do I connect my BitBoxApp to my own full node?"
      },
      "options": {
        "text": "There are multiple options to run your own node such as buying a finished device, building your own or running Bitcoin Core.\nIf you want to connect your BitBoxApp to your node, make sure that it runs an Electrum server. This is a dedicated program that allows a wallet app to communicate with your full node.\nSupported options include Electrs, Electrum Personal Server (EPS) or Bitcoin Wallet Tracker (BTW).",
        "title": "What options are there to run a node?"
      },
      "tor": {
        "text": "Tor stands for 'The Onion Router', which is a free and open source software that offers a lot of privacy benefits and is especially useful when using Bitcoin.\nIf you intend to connect to your node via Tor, make sure that Tor is installed on your computer and then enable the Tor Proxy in the BitBoxApp settings.\nOn most operating systems there are two ways to run Tor:\n1. Tor Browser: download and open the Tor Browser. This will allow the BitBoxApp to connect to the Tor network by setting port 9150 in the Tor proxy settings.\n2. Tor background service: install the Tor daemon, which always runs in the background. The BitBoxApp can then connect by setting port 9050 in the Tor proxy settings.",
        "title": "What is Tor, Tor proxy and which port should I use?"
      },
      "what": {
        "text": "It is possible to power your wallet with your own full nodes instead of using Shift servers.",
        "title": "What is this?"
      },
      "why": {
        "text": "Running your own node is not necessary but improves privacy and reduces the need to trust others.\nFirstly, it means that you are using Bitcoin more privately as the BitBoxApp won't connect to our servers to fetch your transaction history; instead it will fetch that information from your own node.\nSecondly, running your own node means that your node verifies all transactions itself, making sure that the consensus rules are enforced.",
        "title": "Why should I run my own node?"
      }
    },
    "settings": {
      "sats": {
        "text": "A Satoshi ('sat' for short) is the smallest unit of Bitcoin. One Satoshi is a hundred millionth of a bitcoin (0.00000001 BTC). It is named after the creator of Bitcoin, Satoshi Nakamoto.",
        "title": "What is a Satoshi?"
      },
      "servers": {
        "text": "This app communicates with the Shift Crypto servers to check for updates, load transactions, and send information to paired mobile apps.\nThe app also retrieves the latest exchange rates from CoinGecko. All conversions are calculated locally which means no data about the amount of your transaction is ever transmitted.\nNote: For Ethereum and ERC20 Tokens, we use Etherscan.io APIs.",
        "title": "Which servers does this app talk to?"
      }
    },
    "title": "Guide",
    "toggle": {
      "close": "Close guide",
      "open": "Guide"
    },
    "trackingModePortfolioChart": {
      "text": "On desktop, hover the cursor over the chart. On mobile, hold your finger on the chart and drag horizontally.",
      "title": "How to see historical values on the chart?"
    },
    "unlock": {
      "forgotDevicePassword": {
        "text": "You have to reset the device and restore the wallet from a backup, using the recovery password.",
        "title": "What do I do if I forgot the device password?"
      },
      "reset": {
        "text": "Enter a wrong device password 15 times. The last few attempts require a long touch on the device.",
        "title": "How do I reset the device?"
      }
    },
    "waiting": {
      "getDevice": {
        "link": {
          "text": "Order a BitBox"
        },
        "text": "You can buy a BitBox in our online shop:",
        "title": "How can I get a device?"
      },
      "internet": {
        "text": "Yes, an internet connection is required to synchronize the wallet, send transactions and retrieve the latest exchange rates.",
        "title": "Does this app require an internet connection?"
      },
      "lostDevice": {
        "link": {
          "text": "Backup center"
        },
        "text": "You can recover your accounts on a new BitBox or with our backup center.",
        "title": "I lost my device. Now what?"
      },
      "useWithoutDevice": {
        "text": "Unfortunately, this is not yet possible at the moment.",
        "title": "Can I use the app without a device?"
      },
      "welcome": {
        "text": "Thanks for using this app built by Shift Crypto in Switzerland. We appreciate any input you have to share. Please give feedback using the link at the bottom.",
        "title": "Welcome to the BitBoxApp!"
      },
      "worksWithIos": {
        "link": {
          "text": "Order a BitBox02 Nova"
        },
        "text": "Only the BitBox02 Nova works with iOS. The regular BitBox02 can be used with all other platforms. To buy a BitBox02 Nova, please visit our shop.",
        "title": "Which BitBox works with iOS?"
      }
    },
    "walletConnect": {
      "noPreviousConnections": {
        "text": "If you are using a new phone/computer with the BitBoxApp, then you will need to connect to the DApps again. You will then see your coins on the dapp again like usual.",
        "title": "I don't see my previous connections."
      },
      "supportedNetworks": {
        "text": "Currently, only Ethereum mainnet is supported using WalletConnect in the BitBoxApp. To use other EVM compatible chains please use the Rabby browser extension wallet.",
        "title": "What networks are supported?"
      },
      "whatIsWalletConnect": {
        "text": "WalletConnect is a communication protocol for web3 applications. It allows you to conveniently connect to Ethereum based DApps and web wallets without using a third party app, which is particularly useful for Android users of the BitBoxApp.",
        "title": "What is WalletConnect?"
      }
    }
  },
  "headerssync": {
    "blocksSynced": "{{blocks}} blocks synced"
  },
  "initialize": {
    "create": "Set device password",
    "creating": "Setting device password…",
    "error": {
      "e102": "The device password must consist of at least 4 characters."
    },
    "info": {
      "description1": "Choose your device password. This will be used to unlock your BitBox.",
      "description2": "You can use numbers, letters & symbols. Longer passwords offer higher security.",
      "description3": "If you lose the device password you will have to reset your device and restore your wallet backup.",
      "subtitle": "Now you will set your device password",
      "title": "Initializing your device"
    },
    "input": {
      "label": "Device password",
      "labelRepeat": "Repeat device password",
      "placeholderRepeat": "Please confirm device password"
    }
  },
  "invalidFormat": "Invalid format",
  "language": {
    "title": "Select language"
  },
<<<<<<< HEAD
  "legacyhiddenwallet": {
    "disable": "Disable legacy hidden wallet",
    "enable": "Enable legacy hidden wallet",
    "successDisable": "Successfully disabled the legacy hidden wallet.",
    "successEnable": "Successfully enabled the legacy hidden wallet. Replug your BitBox and enter the hidden device password to access the legacy hidden wallet."
  },
  "lightning": {
    "accountLabel": "Lightning",
    "activate": {
      "connect": {
        "content": "connect your bitbox02 to create your lightning wallet",
        "title": "Connect your device"
      },
      "disclaimer": {
        "content": "Your lightning wallet will be made using a key derived from your BitBox02 wallet. That way you can always restore your lightning wallet using your BitBox02 or backup.\n\nHowever, unlike the BitBox02, the lightning wallet is a <strong>hot wallet</strong>. This means the keys for your lightning wallet are stored on the BitBoxApp, not on the BitBox02. You should not use the lightning wallet for a large amount of funds or long term storage.\n\n          In addition, the lightning feature is currently in beta, meaning you may encounter bugs, reliability issues or it may stop working entirely.",
        "title": "How does it work with the BitBoxApp?"
      },
      "intro": {
        "content": "Lightning is a channel based second layer to Bitcoin. It enables you to spend and receive coins instantly and for a very low fee.",
        "title": "What is lightning?"
      },
      "success": {
        "message": "Success, your lightning wallet is ready!"
      },
      "title": "Create lightning wallet",
      "wait": {
        "title": "Create lightning wallet"
      }
    },
    "deactivate": {
      "success": {
        "message": "Success, your lightning wallet is now disabled"
      },
      "wait": {
        "title": "Disabling lightning wallet..."
      }
    },
    "payments": {
      "header": {
        "amount": "Amount",
        "date": "Date",
        "description": "Description",
        "type": "Type"
      },
      "placeholder": "No payments yet.",
      "title": "Payment history"
    },
    "receive": {
      "amountSats": {
        "label": "Sat",
        "placeholder": "Enter amount"
      },
      "description": {
        "label": "Description",
        "optional": "(optional)",
        "placeholder": "Enter description"
      },
      "invoice": {
        "copied": "Invoice copied!",
        "create": "Create invoice",
        "creating": "Creating invoice",
        "edit": "Edit invoice",
        "newInvoice": "New invoice",
        "title": "Scan QR code to receive"
      },
      "openChannelWarning": "A fee of {{feeSat}} sats will be deducted to open a new channel.",
      "subtitle": "Create lightning invoice",
      "success": {
        "message": "Lightning payment received!"
      },
      "title": "Receive Lightning"
    },
    "send": {
      "confirm": {
        "amount": "Amount",
        "memo": "Memo",
        "title": "Confirm transaction details"
      },
      "invoice": {
        "input": "Or paste your invoice here"
      },
      "qrCode": {
        "label": "Scan lightning invoice"
      },
      "sending": {
        "connecting": "Connecting to node",
        "message": "Sending payment"
      },
      "success": {
        "message": "Transaction confirmed and sent!"
      },
      "title": "Send Lightning"
    }
  },
=======
>>>>>>> e90f343d
  "loading": "loading…",
  "manageAccounts": {
    "accountHidden": "This account has been hidden from your watch-only accounts. To see it again, please plug in your BitBox.",
    "editAccount": "Edit",
    "editAccountNameTitle": "Edit account name",
    "noAccounts": "no accounts found",
    "settings": {
      "hideTokens": "Hide tokens",
      "showTokens": "Show tokens ({{activeTokenCount}})"
    },
    "settingsButtonDescription": "Add and show/hide accounts",
    "title": "Manage accounts",
    "watchAccount": "Watch account",
    "watchAccountDescription": "This account is part of your watch-only accounts. You can hide it from your watch-only accounts using the toggle."
  },
  "mobile": {
    "usingMobileDataWarning": "Mobile data usage: this app may download up to a few hundred megabytes of blockchain header data after unlocking an account. Please connect to Wi-Fi to avoid using mobile data. After dismissing it, this message won't be shown again."
  },
  "newSettings": {
    "about": {
      "appVersion": {
        "title": "App version"
      }
    },
    "advancedSettings": {
      "authentication": {
        "description": "Lock access to the app with screen lock/fingerprint.",
        "title": "Screen lock"
      },
      "coinControl": {
        "description": "Select which UTXOs are part of a transaction to help improve privacy."
      },
      "customFees": {
        "description": "Lets you enter your own fee when sending."
      },
      "restartInTestnet": {
        "description": "Explore and test features by using testnet."
      },
      "torProxy": {
        "description": "Connect over Tor for better privacy."
      }
    },
    "appearance": {
      "activeCurrencies": {
        "description": "These additional currencies can be toggled through on your account page.",
        "title": "Active currencies"
      },
      "darkmode": {
        "description": "See the BitBoxApp in dark mode."
      },
      "defaultCurrency": {
        "description": "Select your default currency",
        "title": "Default currency"
      },
      "enableAccount": {
        "description": "Disabling your account means it will not appear in the sidebar or the portfolio. You can always enable it again from here. Coins on this account will not be affected and will remain safe.",
        "title": "Enable/disable account"
      },
      "hideAmounts": {
        "description": "Displays a toggle to hide your balance and amounts to improve your privacy when using the app in public.",
        "hideAmounts": "Hide amounts",
        "showAmounts": "Show amounts",
        "title": "Allow hiding amounts"
      },
      "language": {
        "description": "Which language you want the BitBoxApp to use.",
        "title": "Language"
      },
      "remebmerWallet": {
        "enable": {
          "description": "You can now view the accounts associated with this wallet without inserting your BitBox device. However, the BitBox is still required for making transactions and displaying receive addresses.",
          "title": "Wallet remembered"
        },
        "name": "Remember wallet",
        "warning": "This will remove your remembered wallet. To see it again, you will need to plug in the BitBox for this wallet. Any coins on this wallet are not affected. Do you want to continue?",
        "warningTitle": "Disable remember wallet"
      },
      "toggleSats": {
        "description": "Enable or disable Satoshis."
      }
    }
  },
  "note": {
    "input": {
      "description": "(optional)",
      "placeholder": "Add note…"
    },
    "title": "Note"
  },
  "notification": {
    "newTxs_one": "New transaction in: {{accountName}}",
    "newTxs_other": "{{count}} new transactions in: {{accountName}}"
  },
  "passphrase": {
    "considerations": {
      "button": "Backup considerations",
      "message": "The passphrase adds a layer of protection to your wallet backup (microSD card or recovery words). If someone has access to your backup they will also need the passphrase to access your wallet.\n\nHowever, this means you will need <strong>both the passphrase + wallet backup</strong> to restore your passphrase-enabled wallet, in case your BitBox is lost or broken. If you forget or lose your passphrase, you will lose access to all the coins on that wallet.\n\nWhen storing your passphrase, consider putting it in a separate location than your backup. That way if someone finds your backup they don’t find your passphrase as well.",
      "title": "Backup considerations"
    },
    "disable": "Disable passphrase",
    "disableInfo": {
      "button": "Disable",
      "message": "After disabling the passphrase, you will no longer be asked to enter a passphrase after unlocking your BitBox. Therefore, you will enter your default wallet.\n\nAny coins on your passphrase-wallet will still be on that wallet, however you won’t be able to access them because after unlocking your BitBox, you will open your default wallet.\n\nTo access your passphrase-wallets again, simply re-enable the passphrase feature and enter the relevant passphrase after unlocking the BitBox.\n\n<strong>Tip:</strong> You can still enter your original wallet by leaving the passphrase empty."
    },
    "enable": "Enable passphrase",
    "error": {
      "e104": "Changing the passphrase setting was aborted."
    },
    "how": {
      "button": "What it looks like",
      "message": "A passphrase doesn’t work like a password that you’re used to. If you mistype your passphrase, you will not be notified. This is because <strong>every passphrase creates a different, yet valid, wallet</strong>. This means you can use multiple passphrases for as many wallets as you want. But each wallet can only be accessed when typing in the corresponding passphrase.\n\nWhen plugging in your BitBox, you’ll be prompted for the device password as usual. After that, you’ll be asked to enter a passphrase on the device.\n\nAfter entering the passphrase, you’ll be shown the passphrase you entered. This is so you can confirm you entered it correctly.",
      "title": "How does it work"
    },
    "intro": {
      "message": "A passphrase provides an additional layer of security on top of your wallet.\nLet’s learn how it works.",
      "title": "Setup passphrase"
    },
    "progressDisable": {
      "message": "Confirm on your BitBox that you want to <strong>disable</strong> the optional passphrase.",
      "title": "Confirm on device"
    },
    "progressEnable": {
      "message": "Confirm on your BitBox that you want to <strong>enable</strong> the optional passphrase.",
      "title": "Confirm on device"
    },
    "successDisabled": {
      "message": "Optional passphrase <strong>successfully enabled</strong>!\nYou’ll be asked to provide a passphrase from now on.",
      "messageEnd": "Please replug the BitBox now.",
      "title": "Passphrase enabled"
    },
    "successEnabled": {
      "message": "Optional passphrase <strong>successfully disabled</strong>!\n\nYou will not be asked to provide a passphrase anymore.",
      "messageEnd": "Please replug your BitBox now.",
      "tips": "Tips",
      "tipsList": [
        "We suggest sending a small amount to the passphrase wallet first. Then unplug and replug the BitBox and enter your password and passphrase. If you entered the passphrase correctly, you should see the coins in your wallet.",
        "If you want to enter your original wallet without a passphrase, you can still do this by entering nothing when prompted to enter the passphrase. Or you can disable the passphrase feature."
      ],
      "title": "Passphrase disabled"
    },
    "summary": {
      "button": "Enable passphrase",
      "title": "Summary",
      "understand": "I understand how the passphrase works and the risks associated with it.",
      "understandList": [
        "The passphrase is an additional layer of security on top of your backup.",
        "Entering a different passphrase will always generate a different wallet.",
        "To restore your wallet you need <strong>both the passphrase and backup</strong>.",
        "If you forget your passphrase, you can <strong>no longer access your coins</strong>."
      ]
    },
    "what": {
      "button": "Learn how this works",
      "message": "A wallet is created (derived) from a very big random number, also known as a seed. This seed is created when you first set up your BitBox and is backed up with the microSD card or recovery words. Anyone who has access to the seed has full control over the funds on that wallet.\n\nA passphrase is an <strong>optional secret</strong>, added to the seed. When using a passphrase, each passphrase creates a new wallet based on the seed + passphrase (optional secret). A passphrase can be anything: letters, words, special characters or it can even be empty. The default wallet is in fact derived from the seed + empty passphrase.\n\nThe passphrase is part of the BIP39 standard, which means it is compatible with all wallets that support the same standard.",
      "title": "What is a passphrase?"
    },
    "why": {
      "button": "Why use a passphrase",
      "message": "The BitBox protects the seed against extraction from the device itself, but the backup (microSD card or recovery words) gives full access to the wallet. That is why it should be stored in a secure location!\n\nSince a passphrase creates a new wallet using your existing seed, the passphrase-wallet requires both your <strong>backup AND passphrase to restore</strong>. The benefit of this is if someone finds your backup, they still need the passphrase to access the passphrase-wallet.\n\nAdditionally, the passphrase feature allows you to create multiple wallets on the same device, or “hidden wallets” in addition to the default one.",
      "title": "Why use a passphrase?"
    }
  },
  "password": {
    "show": "Show {{label}}",
    "warning": {
      "caps": "WARNING: caps lock (⇪) is enabled",
      "paste": "to paste text, enable \"SHOW {{label}}\""
    }
  },
  "random": {
    "button": "Generate random number",
    "description": "Your BitBox generated the following {{bits}}-bit random number:"
  },
  "receive": {
    "bitsuranceWarning": "This is an insured account, meaning it can only receive to Native Segwit. This is so you don't accidently receive to Wrapped Segwit or Taproot, which are not insured.",
    "changeScriptType": "Change address type",
    "label": "Your address",
    "onlyThisCoin": {
      "description": "To receive other tokens, enable them in the settings. If you deposit other tokens, they might not be accessible.",
      "warning": "Make sure to only receive {{coinName}} on this address."
    },
    "qrCodeCopiedMessage": "Copied!",
    "scriptType": {
      "p2tr": "Taproot (newest format)",
      "p2wpkh": "Native Segwit (default)",
      "p2wpkh-p2sh": "Wrapped Segwit (compatible format)"
    },
    "selectAccount": "Select account",
    "taprootWarning": "Note: Taproot is a new Bitcoin feature and is not yet widely adopted. Funds received on Taproot addresses may not be visible in third party watch-only wallets. Many wallets and exchanges are not yet able to send to Taproot addresses.",
    "title": "Receive {{accountName}}",
    "verify": "Verify address securely",
    "verifyBitBox02": "Verify address on BitBox",
    "verifyInstruction": "Please verify that the following address matches the one displayed on your device."
  },
  "reset": {
    "description": "All data will be deleted from this device. That includes your Private Key!",
    "notReset": "Device NOT reset.",
    "title": "Factory reset device",
    "understand": "I have a backup and know my recovery password",
    "understandBB02": "I have a valid backup"
  },
  "securityInformation": {
    "create": {
      "description1": "We recommend you set up your device in a safe environment, meaning you are away from other people that could see what password you choose.",
      "description2": "You will be asked to create two passwords.",
      "description3": "The first is the <strong>device password</strong> which unlocks your BitBox device and can be changed later.",
      "description4": "The second is the <strong>recovery password</strong> which unlocks your wallet. This password cannot be changed later.",
      "description5": "The wallet you create will be backed up to a file on the microSD card provided. This can be used in an emergency to recover your funds using your <strong>recovery password</strong>.",
      "title": "Security information"
    },
    "restore": {
      "description1": "You will be asked to insert the microSD card you used to store you backup.",
      "description2": "To restore your device you will need your recovery password. ",
      "description3": "Please take care when entering the recovery password. Any password you enter will create a valid wallet. If you enter the wrong password you may be shown a wallet balance that you do not expect.",
      "title": "Security information"
    }
  },
  "seed": {
    "agreements": {
      "funds-access": "I will NOT be able to access my funds if I forget my recovery password",
      "password-change": "I can NOT change the recovery password later",
      "password-required": "The recovery password is required to restore a wallet from a backup"
    },
    "create": "Create wallet",
    "creating": "Creating wallet",
    "description": "I understand that:",
    "error": {
      "e102": "The password must consist of at least 4 characters.",
      "e200": "You need to insert a microSD card into your BitBox in order to create a wallet, so a backup can be created automatically."
    },
    "info": {
      "button": "Set recovery password now",
      "description1": "Insert the microSD card into the BitBox",
      "description2": "Choose a recovery password for the wallet and select “Set recovery password now”",
      "description3": "The back up to microSD card and your recovery password is the only method to recover your funds in case of lost or stolen BitBox device.",
      "description4": "You cannot change your recovery password later on without transferring your funds.",
      "title": "Create a new wallet"
    },
    "password": {
      "label": "Recovery password",
      "repeatPlaceholder": "Repeat recovery password"
    },
    "walletName": {
      "label": "Wallet name"
    }
  },
  "seedRestore": {
    "error": {
      "e200": "Restoring a wallet from a backup requires the microSD card."
    },
    "info": {
      "description1": "Insert the microSD card into the BitBox and click “Continue”",
      "description2": "Choose a backup and click “Restore”",
      "description3": "Enter the recovery password",
      "description4": "You need to confirm to understand that an incorrect password will create a different wallet.",
      "title": "How to restore a wallet from a backup"
    }
  },
  "send": {
    "abort": "The transaction has been aborted.",
    "address": {
      "label": "Receiver address",
      "placeholder": "Enter address"
    },
    "amount": {
      "label": "Amount",
      "placeholder": "Enter amount"
    },
    "availableBalance": "Available balance",
    "button": "Review",
    "buyEth": "Buy ETH",
    "coincontrol": {
      "address": "Address",
      "addressReused": "Address re-used",
      "change": "Change",
      "outpoint": "Outpoint",
      "title": "Send from output"
    },
    "confirm": {
      "infoMessage": "Carefully verify the amount and address are correct on the BitBox",
      "selected-coins": "Selected coins",
      "title": "Confirm and send transaction",
      "to": "To",
      "total": "Total"
    },
    "edit": "Edit transaction",
    "error": {
      "erc20InsufficientGasFunds": "You do not have enough Ether to pay for this ERC20 transaction. Please add Ether to your wallet and try again.",
      "feeTooLow": "fee too low",
      "feesNotAvailable": "Could not estimate fees",
      "insufficientFunds": "insufficient funds",
      "invalidAddress": "invalid address",
      "invalidAmount": "invalid amount",
      "invalidData": "invalid data"
    },
    "fee": {
      "customPlaceholder": "Enter amount",
      "label": "Network fee",
      "placeholder": "Not available"
    },
    "feeTarget": {
      "customLabel": "Fee rate",
      "customLabel_eth": "Gas price",
      "description": {
        "economy": "4 hours (24 blocks)",
        "economy_eth": "30 minutes or less",
        "economy_ltc": "1 hour (24 blocks)",
        "high": "20 minutes (2 blocks)",
        "high_eth": "30 seconds or less",
        "high_ltc": "5 minutes (2 blocks)",
        "low": "2 hours (12 blocks)",
        "low_eth": "5 minutes or less",
        "low_ltc": "30 minutes (12 blocks)",
        "mEconomy": "-",
        "mFastest": "10 minutes (next block)",
        "mHalfHour": "20 minutes (2 blocks)",
        "mHour": "30 minutes (3 blocks)",
        "normal": "1 hour (6 blocks)",
        "normal_eth": "2 minutes or less",
        "normal_ltc": "15 minutes (6 blocks)"
      },
      "estimate": "Estimated confirmation time:",
      "label": {
        "custom": "Custom",
        "economy": "Economy",
        "high": "High",
        "low": "Low",
        "mEconomy": "No priority",
        "mFastest": "High",
        "mHalfHour": "Medium",
        "mHour": "Low",
        "normal": "Normal"
      },
      "placeholder": "Calculating fee…"
    },
    "maximum": "Send all",
    "maximumSelectedCoins": "Send selected coins",
    "newTransaction": "New transaction",
    "noFeeTargets": "Fee rate estimations are currently unavailable. Please try again later or enter a custom fee.",
    "priority": "Priority",
    "scanQR": "Scan QR code",
    "scanQRNoCameraMessage": "Camera not found. Please ensure that your device supports a camera and permissions are correctly set.",
    "success": "The transaction has been signed and sent.",
    "title": "Send {{accountName}}",
    "toggleCoinControl": "Toggle coin control",
    "transactionDetails": "Transaction details"
  },
  "settings": {
    "about": "About",
    "accounts": "Accounts",
    "advancedSettings": "Advanced settings",
    "appearance": "Appearance",
    "electrum": {
      "add": "Add a server",
      "add-server": "Add",
      "check": "Check",
      "checkFailed": "Failed",
      "checkSuccess": "Successfully established a connection to {{host}}",
      "checking": "Checking",
      "download-cert": "Download remote certificate",
      "remove-server": "Remove",
      "removeConfirm": "Remove {{server}}?",
      "reset": "Reset to default",
      "resetConfirm": "Do you want to remove all servers and install the default servers?",
      "servers": "Servers",
      "step1": "1",
      "step1-text": "Enter the endpoint.",
      "step2": "2",
      "step2-text": "Enter a certificate of the server's certificate chain. Alternatively, download the remote certificate and compare it visually.",
      "step2-text-tcp": "You can skip this step if you do not want to use TLS.",
      "step3": "3",
      "step3-text": "Check the connection and add the server.",
      "step4": "4",
      "step4-text": "Restart the wallet. If you do not remove the default servers, your own node will be added as a redundancy.",
      "title-btc": "Bitcoin Electrum servers",
      "title-ltc": "Litecoin Electrum servers",
      "title-tbtc": "Bitcoin Testnet Electrum servers",
      "title-tltc": "Litecoin Testnet Electrum servers"
    },
    "expert": {
      "coinControl": "Enable coin control",
      "electrum": {
        "description": "You can connect to your own Electrum full node.",
        "title": "Connect your own full node"
      },
      "exportLogs": {
        "description": "Export log file to help with troubleshooting and support.",
        "title": "Export logs"
      },
      "fee": "Enable custom fees",
      "restartInTestnet": "Testnet mode",
      "setProxyAddress": "Set proxy address",
      "title": "Expert settings",
      "useProxy": "Enable tor proxy",
      "useSats": "Display BTC values in Satoshis"
    },
    "general": "General",
    "header": {
      "home": "Home"
    },
    "info": {
      "out-of-date": "New update available",
      "title": "Info",
      "up-to-date": "Your app is up to date",
      "version": "App Version"
    },
    "more": "More",
    "notes": {
      "export": {
        "description": "Create a backup of your transaction notes and account names.",
        "success": "Notes successfully exported.",
        "title": "Export notes"
      },
      "import": {
        "accountNames_one": "Imported {{count}} account name.",
        "accountNames_other": "Imported {{count}} account names.",
        "accountNames_zero": "Imported 0 account names.",
        "description": "Restore your transaction notes and account names from a previously made backup file.",
        "title": "Import notes",
        "tooLarge": "File too large.",
        "transactionNotes_one": "Imported {{count}} transaction note.",
        "transactionNotes_other": "Imported {{count}} transaction notes.",
        "transactionNotes_zero": "Imported 0 transaction notes."
      },
      "title": "Manage notes"
    },
    "restart": "Please re-start the BitBoxApp for the changes to take effect.",
    "services": {
      "title": "Services"
    },
    "success": "Please unplug and replug the BitBox for the changes to take effect.",
    "title": "Settings"
  },
  "setup": "Setup device",
  "sidebar": {
    "device": "Manage device",
    "insurance": "Insurance",
    "leave": "Leave",
    "settings": "Settings"
  },
  "success": {
    "create": {
      "info1": "Your wallet has been securely backed up to the microSD Card. Remove it and keep it safe.",
      "info2": "You have created a secure device password that unlocks the BitBox.",
      "info3": "You have created a secure recovery password for your wallet that unlocks your funds and restores your backups.",
      "summary": "Here is a summary of what you have done",
      "title": "Success"
    },
    "getstarted": "Get started",
    "restore": {
      "summary": "You have successfully restored a wallet from your backup.",
      "title": "Success"
    }
  },
  "testWallet": {
    "connect": {
      "description": "A software test wallet to test without a device in Testnet.",
      "title": "Test wallet"
    },
    "disconnect": {
      "description": "Removes the software test wallet.",
      "title": "Disconnect test wallet"
    },
    "prompt": {
      "button": "Unlock",
      "passwordLabel": "Test Password",
      "title": "Unlock test wallet"
    }
  },
  "testnet": {
    "activate": {
      "description": "Restart the app in testnet mode to explore and test features.",
      "prompt": "Please close the app and start again to enter testnet mode",
      "title": "Start testnet mode"
    },
    "deactivate": {
      "description": "Restart app to exit testnet mode.",
      "prompt": "Please close the app to exit testnet mode",
      "title": "Exit testnet mode"
    }
  },
  "transaction": {
    "confirmation": "Confirmations",
    "details": {
      "activity": "Activity",
      "address": "Address",
      "amount": "Amount",
      "date": "Date",
      "fiat": "Fiat",
      "fiatAmount": "Fiat amount",
      "fiatAtTime": "Fiat at time of transaction",
      "status": "Status",
      "title": "Transaction Details",
      "type": "Type"
    },
    "explorer": "Transaction ID",
    "explorerTitle": "Open in external block explorer",
    "fee": "Fee",
    "fiatHistorical": "Historical",
    "gas": "Gas",
    "note": {
      "edit": "Edit note",
      "save": "Save note"
    },
    "pending": "Pending transaction",
    "size": "Size",
    "status": {
      "complete": "Complete",
      "failed": "Failed",
      "pending": "Pending",
      "pending_receive": "Incoming transaction",
      "pending_send": "Outgoing transaction",
      "pending_send_to_self": "Pending transaction"
    },
    "statusShort": {
      "complete": "Complete",
      "failed": "Failed",
      "pending": "Pending",
      "pending_receive": "Incoming",
      "pending_send": "Outgoing",
      "pending_send_to_self": "Pending"
    },
    "tx": {
      "receive_complete": "Received to",
      "receive_failed": "Failed receiving to",
      "receive_pending": "Received to",
      "send_complete": "Sent to",
      "send_failed": "Failed sending to",
      "send_pending": "Sent to"
    },
    "vsize": "Virtual size",
    "weight": "Weight"
  },
  "transactions": {
    "errorLoadTransactions": "There was an error loading the transactions",
    "placeholder": "No transactions yet."
  },
  "unknownError": "An unknown error occurred: {{errorMessage}}",
  "unlock": {
    "description": "Enter your device password to unlock your device.",
    "error": {
      "e109_normal": "Wrong device password. {{remainingAttempts}} attempts remain before the device is reset.",
      "e109_touch": "$t(unlock.error.e109_normal) The next login requires holding the touch button.",
      "e113": "Due to many login attempts, the next login requires holding the touch button for 4 seconds."
    },
    "input": {
      "label": "Device password",
      "placeholder": "Enter your device password to unlock the device"
    },
    "unlocking": "Unlocking…"
  },
  "upgradeFirmware": {
    "button": "Upgrade firmware",
    "description": "Do you want to upgrade the firmware from version {{currentVersion}} to {{newVersion}}?",
    "label": "Your BitBox requires a firmware upgrade.",
    "locked": "To upgrade from {{currentVersion}} to {{newVersion}}, please do a long touch.",
    "title": "Upgrade firmware",
    "unlocked": "The bootloader is unlocked. To continue, please:",
    "unlocked1": "Unplug and replug your Bitbox",
    "unlocked2": "The LED will light up when your BitBox is plugged back in",
    "unlocked3": "Tap the touch button when the LED lights up"
  },
  "walletConnect": {
    "connect": {
      "button": "Connect",
      "dappLabel": "Enter URI address of dapp",
      "invalidPairingUri": "Invalid pairing uri",
      "missingNamespace": "Connecting app request did not define necessary namespace"
    },
    "dashboard": {
      "allSessions": "All sessions",
      "disclaimer": "Walletconnect is a protocol to connect to Ethereum based Dapps. These dapps are run by third-party services, so only connect to dapps you trust and be sure to always know what you are signing when making a transaction.",
      "newConnection": "New connection",
      "noConnectedSessions": "No accounts are currently connected to any dapps.",
      "unspecifiedAccount": "Unspecified account"
    },
    "invalidPairingChain": "Error in approving pairing. Please make sure to use one of the supported chains: {{chains}}",
    "pairingRequest": {
      "approve": "Approve Connection",
      "reject": "Reject",
      "title": "New connection request from"
    },
    "pairingSuccess": "Dapp successfully connected. You can continue on the dapp website.",
    "signingRequest": {
      "account": "Account",
      "chain": "Chain",
      "dapp": "Dapp",
      "data": "Data",
      "dataParsingError": "Failed to parse data",
      "decodeError": "Failed to decode message",
      "method": {
        "sendTransaction": "Sign and send transaction",
        "signMessage": "Sign message",
        "signTransaction": "Sign transaction",
        "signTypedData": "Sign typed data"
      },
      "successfullySigned": "Request succesfully signed",
      "walletConnectRequest": "WalletConnect request"
    },
    "useNewUri": "This URI has already been used to attempt a connection. Please use a new URI.",
    "walletConnect": "WalletConnect"
  },
  "warning": {
    "coincontrol": "One or more UTXOs have a reused address. Be aware the receiver will see all UTXOs associated with those addresses.",
    "sdcard": "Keep the microSD card stored separate from the BitBox, unless you want to manage backups.",
    "testnet": "You are using Testnet mode. Transactions and coins here are not real and have no value. Only use for testing purposes."
  },
  "welcome": {
    "connect": "Connect your BitBox",
    "getStarted": "Let's get started by installing firmware on your BitBox.",
    "loadingAccounts": "Loading accounts",
    "message": "Please connect your BitBox and tap the side to continue.",
    "title": "Welcome"
  }
}<|MERGE_RESOLUTION|>--- conflicted
+++ resolved
@@ -1292,13 +1292,6 @@
   "language": {
     "title": "Select language"
   },
-<<<<<<< HEAD
-  "legacyhiddenwallet": {
-    "disable": "Disable legacy hidden wallet",
-    "enable": "Enable legacy hidden wallet",
-    "successDisable": "Successfully disabled the legacy hidden wallet.",
-    "successEnable": "Successfully enabled the legacy hidden wallet. Replug your BitBox and enter the hidden device password to access the legacy hidden wallet."
-  },
   "lightning": {
     "accountLabel": "Lightning",
     "activate": {
@@ -1387,8 +1380,6 @@
       "title": "Send Lightning"
     }
   },
-=======
->>>>>>> e90f343d
   "loading": "loading…",
   "manageAccounts": {
     "accountHidden": "This account has been hidden from your watch-only accounts. To see it again, please plug in your BitBox.",
