--- conflicted
+++ resolved
@@ -15,13 +15,8 @@
  */
 
 import { subscribeEndpoint, TSubscriptionCallback } from './subscribe';
-<<<<<<< HEAD
-import { CoinCode, IAmount } from './account';
-import { ISuccess } from './backend';
-=======
-import type { CoinCode, Fiat } from './account';
+import type { CoinCode, Fiat, IAmount } from './account';
 import type { ISuccess } from './backend';
->>>>>>> ba9a7217
 import { apiPost, apiGet } from '../utils/request';
 
 export type BtcUnit = 'default' | 'sat';
@@ -52,10 +47,10 @@
   return apiGet(`coins/btc/parse-external-amount?amount=${amount}`);
 };
 
-<<<<<<< HEAD
 export const getBtcSatsAmount = (sats: string): Promise<{ success: false } | { success: true, amount: IAmount }> => {
   return apiGet(`coins/btc/sats-amount?sats=${sats}`);
-=======
+};
+
 type TConvertCurrency = {
   amount: string;
   coinCode: CoinCode;
@@ -92,5 +87,4 @@
   fiatUnit,
 }: TConvertCurrency): Promise<TConvertToCurrencyResponse> => {
   return apiGet(`coins/convert-to-plain-fiat?from=${coinCode}&to=${fiatUnit}&amount=${amount}`);
->>>>>>> ba9a7217
 };