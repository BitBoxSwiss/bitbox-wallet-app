--- conflicted
+++ resolved
@@ -40,11 +40,8 @@
 import { AuthRequired } from './components/auth/authrequired';
 import { WCSigningRequest } from './components/wallet-connect/incoming-signing-request';
 import { Providers } from './contexts/providers';
-<<<<<<< HEAD
 import { getLightningConfig, subscribeLightningConfig } from './api/lightning';
-=======
 import styles from './app.module.css';
->>>>>>> d9f747cd
 
 export const App = () => {
   const { t } = useTranslation();
