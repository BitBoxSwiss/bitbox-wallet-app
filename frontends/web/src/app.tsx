/**
 * Copyright 2018 Shift Devices AG
 * Copyright 2021 Shift Crypto AG
 *
 * Licensed under the Apache License, Version 2.0 (the "License");
 * you may not use this file except in compliance with the License.
 * You may obtain a copy of the License at
 *
 *      http://www.apache.org/licenses/LICENSE-2.0
 *
 * Unless required by applicable law or agreed to in writing, software
 * distributed under the License is distributed on an "AS IS" BASIS,
 * WITHOUT WARRANTIES OR CONDITIONS OF ANY KIND, either express or implied.
 * See the License for the specific language governing permissions and
 * limitations under the License.
 */

import { Component, h, RenderableProps } from 'preact';
import { getCurrentUrl, route } from 'preact-router';
import { getAccounts, IAccount } from './api/account';
import { syncAccountsList } from './api/accountsync';
import { unsubscribe, UnsubscribeList } from './utils/subscriptions';
import { ConnectedApp } from './connected';
import { Alert } from './components/alert/Alert';
import { Banner } from './components/banner/banner';
import { Confirm } from './components/confirm/Confirm';
import { Container } from './components/container/container';
import { store as panelStore } from './components/guide/guide';
import { MobileDataWarning } from './components/mobiledatawarning';
import { Sidebar, toggleSidebar } from './components/sidebar/sidebar';
import TranslationHelper from './components/translationhelper/translationhelper';
import { Update } from './components/update/update';
import { subscribe } from './decorators/subscribe';
import { translate, TranslateProps } from './decorators/translate';
import { i18nEditorActive } from './i18n/i18n';
import { Account } from './routes/account/account';
import { AddAccount } from './routes/account/add/addaccount';
import { Moonpay } from './routes/buy/moonpay';
import { BuyInfo } from './routes/buy/info';
import Info from './routes/account/info/info';
import { Receive } from './routes/account/receive/receive';
import { Send } from './routes/account/send/send';
import { AccountsSummary } from './routes/account/summary/accountssummary';
import { BitBoxBase, setBaseUserStatus, setInternalBaseStatus, updateSharedBaseState } from './routes/bitboxbase/bitboxbase';
import { BitBoxBaseConnect, DetectedBitBoxBases } from './routes/bitboxbase/bitboxbaseconnect';
import { Devices, DeviceSwitch } from './routes/device/deviceswitch';
import ManageBackups from './routes/device/manage-backups/manage-backups';
import { Exchanges } from './routes/exchanges/exchanges';
import ElectrumSettings from './routes/settings/electrum';
import { Settings } from './routes/settings/settings';
import { apiGet, apiPost } from './utils/request';
import { apiWebsocket } from './utils/websocket';

interface State {
    accounts: IAccount[];
    detectedBases: DetectedBitBoxBases;
    bitboxBaseIDs: string[];
}

interface SubscribedProps {
    devices: Devices;
}

type Props = SubscribedProps & TranslateProps;

class App extends Component<Props, State> {
    public readonly state: State = {
        accounts: [],
        detectedBases: {},
        bitboxBaseIDs: [],
    };

    private unsubscribe!: () => void;
    private unsubscribeList: UnsubscribeList = [];

    /**
     * Gets fired when the route changes.
     */
    private handleRoute = () => {
        if (panelStore.state.activeSidebar) {
            toggleSidebar();
        }
    }

    public componentDidMount() {
        this.onBitBoxBasesRegisteredChanged();
        this.onBitBoxBasesDetectedChanged();
        this.unsubscribe = apiWebsocket(({ type, data, meta }) => {
            switch (type) {
            case 'backend':
                switch (data) {
                case 'newTxs':
                    apiPost('notify-user', {
                        text: this.props.t('notification.newTxs', {
                            count: meta.count,
                            accountName: meta.accountName,
                        }),
                    });
                    break;
                }
                break;
            case 'bitboxbases':
                switch (data) {
                case 'registeredChanged':
                    this.onBitBoxBasesRegisteredChanged();
                    break;
                case 'detectedChanged':
                    this.onBitBoxBasesDetectedChanged();
                    break;
                case 'reconnected':
                    this.onBitBoxBaseReconnected(meta.ID);
                    break;
                }
            }
        });

        getAccounts()
            .then(accounts => this.setState({ accounts }))
            .catch(console.error);

        this.unsubscribeList.push(
            syncAccountsList(accounts => {
                this.setState({ accounts }, this.maybeRoute);
            }),
            // TODO: add syncBackendNewTX
            // TODO: add syncBitBoxBase ?
        );
    }

    public componentWillUnmount() {
        this.unsubscribe();
        unsubscribe(this.unsubscribeList);
    }

    private onBitBoxBasesDetectedChanged = () => {
        apiGet('bitboxbases/detected').then(detectedBases => {
            this.setState({ detectedBases });
        });
    }

    private onBitBoxBasesRegisteredChanged = () => {
        apiGet('bitboxbases/registered').then(bases => {
            let bitboxBaseIDs: string[] = [];
            if (bases !== null) {
                // Registered bases are returned in the format {ID: hostname}
                bitboxBaseIDs = Object.keys(bases);
            }
            this.setState({ bitboxBaseIDs });
            bitboxBaseIDs.map(ID => updateSharedBaseState('hostname', bases[ID].split('.')[0], ID));
        });
    }

    private onBitBoxBaseReconnected = (ID: string) => {
        setInternalBaseStatus('locked', ID);
        setBaseUserStatus('OK', ID);
    }

    private maybeRoute = () => {
        const currentURL = getCurrentUrl();
        const isIndex = currentURL === '/' || currentURL === '/index.html' || currentURL === '/android_asset/web/index.html';
        const inAccounts = currentURL.startsWith('/account/');
        const accounts = this.state.accounts;
        if (currentURL.startsWith('/account-summary') && accounts.length === 0) {
            route('/', true);
            return;
        }
        if (inAccounts && !accounts.some(account => currentURL.startsWith('/account/' + account.code))) {
            route('/', true);
            return;
        }
        if (isIndex || currentURL === '/account') {
            if (accounts && accounts.length) {
                route(`/account-summary`, true);
                return;
            }
        }
        const deviceIDs: string[] = Object.keys(this.props.devices);
        if (isIndex && deviceIDs.length > 0) {
            route(`/device/${deviceIDs[0]}`, true);
            return;
        }
        if (accounts.length === 0 && currentURL.startsWith('/buy/')) {
            route('/', true);
            return;
        }
    }

    // Returns a string representation of the current devices, so it can be used in the `key` property of subcomponents.
    // The prefix is used so different subcomponents can have unique keys to not confuse the renderer.
    private devicesKey = (prefix: string): string => {
        return prefix + ':' + JSON.stringify(this.props.devices, Object.keys(this.props.devices).sort());
    }

    public componentDidUpdate(prevProps) {
        if (prevProps.devices !== this.props.devices) {
            this.maybeRoute();
        }
    }

    private toggleSidebar = () => {
        panelStore.setState({ activeSidebar: !panelStore.state.activeSidebar });
    }

    public render(
        { devices }: RenderableProps<Props>,
        { accounts, bitboxBaseIDs, detectedBases }: State,
    ) {
        const deviceIDs: string[] = Object.keys(devices);
        return (
<<<<<<< HEAD
            <ConnectedApp>
                <div className={['app', i18nEditorActive ? 'i18nEditor' : ''].join(' ')}>
                    <TranslationHelper />
                    <Sidebar
                        accounts={accounts}
                        deviceIDs={deviceIDs}
                        bitboxBaseIDs={bitboxBaseIDs} />
                    <div class="appContent flex flex-column flex-1" style="min-width: 0;">
                        <Update />
                        <Banner msgKey="bitbox01" />
                        <MobileDataWarning />
                        <Container toggleSidebar={this.toggleSidebar} onChange={this.handleRoute}>
                            <Send
                                path="/account/:code/send"
                                devices={devices}
                                deviceIDs={deviceIDs}
                                accounts={accounts} />
                            <Receive
                                path="/account/:code/receive"
                                devices={devices}
                                accounts={accounts}
                                deviceIDs={deviceIDs} />
                            <BuyInfo
                                path="/buy/info/:code?"
                                devices={devices}
                                accounts={accounts} />
                            <Moonpay
                                path="/buy/moonpay/:code"
                                code={'' /* dummy to satisfy TS */}
                                devices={devices}
                                accounts={accounts} />
                            <Exchanges
                                path="/exchanges" />
                            <Info
                                path="/account/:code/info"
                                accounts={accounts} />
                            <Account
                                path="/account/:code"
                                code={'' /* dummy to satisfy TS */}
                                devices={devices}
                                accounts={accounts} />
                            <AddAccount
                                path="/add-account" />
                            <AccountsSummary accounts={accounts}
                                path="/account-summary" />
                            <BitBoxBaseConnect
                                path="/bitboxbase"
                                detectedBases={detectedBases}
                                bitboxBaseIDs={bitboxBaseIDs} />
                            <BitBoxBase
                                path="/bitboxbase/:bitboxBaseID"
                                bitboxBaseID={null} />
                            <ElectrumSettings
                                path="/settings/electrum" />
                            <Settings
                                deviceIDs={deviceIDs}
                                path="/settings" />
                            {/* Use with TypeScript: {Route<{ deviceID: string }>({ path: '/manage-backups/:deviceID', component: ManageBackups })} */}
                            {/* ManageBackups and DeviceSwitch need a key to trigger (re-)mounting when devices change, to handle routing */}
                            <ManageBackups
                                path="/manage-backups/:deviceID/:sdCardInserted?"
                                key={['manage-backups', devices]}
                                devices={devices}
                            />
                            <DeviceSwitch
                                path="/device/:deviceID"
                                key={['device-switch', devices]}
                                deviceID={null /* dummy to satisfy TS */}
                                devices={devices} />
                            <DeviceSwitch
                                default
                                key={['device-switch-default', devices]}
                                deviceID={null}
                                devices={devices} />
                        </Container>
                    </div>
                    <Alert />
                    <Confirm />
=======
            <div className={['app', i18nEditorActive ? 'i18nEditor' : ''].join(' ')}>
                <TranslationHelper />
                <Sidebar
                    accounts={accounts}
                    deviceIDs={deviceIDs}
                    bitboxBaseIDs={bitboxBaseIDs} />
                <div class="appContent flex flex-column flex-1" style="min-width: 0;">
                    <Update />
                    <Banner msgKey="bitbox01" />
                    <MobileDataWarning />
                    <Container toggleSidebar={this.toggleSidebar} onChange={this.handleRoute}>
                        <Send
                            path="/account/:code/send"
                            devices={devices}
                            deviceIDs={deviceIDs}
                            accounts={accounts} />
                        <Receive
                            path="/account/:code/receive"
                            devices={devices}
                            accounts={accounts}
                            deviceIDs={deviceIDs} />
                        <BuyInfo
                            path="/buy/info/:code?"
                            devices={devices}
                            accounts={accounts} />
                        <Moonpay
                            path="/buy/moonpay/:code"
                            code={'' /* dummy to satisfy TS */}
                            devices={devices}
                            accounts={accounts} />
                        <Exchanges
                            path="/exchanges" />
                        <Info
                            path="/account/:code/info"
                            accounts={accounts} />
                        <Account
                            path="/account/:code"
                            code={'' /* dummy to satisfy TS */}
                            devices={devices}
                            accounts={accounts} />
                        <AddAccount
                            path="/add-account" />
                        <AccountsSummary accounts={accounts}
                            path="/account-summary" />
                        <BitBoxBaseConnect
                            path="/bitboxbase"
                            detectedBases={detectedBases}
                            bitboxBaseIDs={bitboxBaseIDs} />
                        <BitBoxBase
                            path="/bitboxbase/:bitboxBaseID"
                            bitboxBaseID={null} />
                        <ElectrumSettings
                            path="/settings/electrum" />
                        <Settings
                            deviceIDs={deviceIDs}
                            path="/settings" />
                        {/* Use with TypeScript: {Route<{ deviceID: string }>({ path: '/manage-backups/:deviceID', component: ManageBackups })} */}
                        {/* ManageBackups and DeviceSwitch need a key to trigger (re-)mounting when devices change, to handle routing */}
                        <ManageBackups
                            path="/manage-backups/:deviceID"
                            key={this.devicesKey('manage-backups')}
                            devices={devices}
                        />
                        <DeviceSwitch
                            path="/device/:deviceID"
                            key={this.devicesKey('device-switch')}
                            deviceID={null /* dummy to satisfy TS */}
                            devices={devices} />
                        <DeviceSwitch
                            default
                            key={this.devicesKey('device-switch-default')}
                            deviceID={null}
                            devices={devices} />
                    </Container>
>>>>>>> d6a59ea1
                </div>
            </ConnectedApp>
        );
    }
}

const subscribeHOC = subscribe<SubscribedProps, TranslateProps>(
    {
        devices: 'devices/registered',
    },
    true,
    false,
)(App);

const HOC = translate()(subscribeHOC);
export { HOC as App };<|MERGE_RESOLUTION|>--- conflicted
+++ resolved
@@ -207,7 +207,6 @@
     ) {
         const deviceIDs: string[] = Object.keys(devices);
         return (
-<<<<<<< HEAD
             <ConnectedApp>
                 <div className={['app', i18nEditorActive ? 'i18nEditor' : ''].join(' ')}>
                     <TranslationHelper />
@@ -268,100 +267,24 @@
                             {/* Use with TypeScript: {Route<{ deviceID: string }>({ path: '/manage-backups/:deviceID', component: ManageBackups })} */}
                             {/* ManageBackups and DeviceSwitch need a key to trigger (re-)mounting when devices change, to handle routing */}
                             <ManageBackups
-                                path="/manage-backups/:deviceID/:sdCardInserted?"
-                                key={['manage-backups', devices]}
+                                path="/manage-backups/:deviceID"
+                                key={this.devicesKey('manage-backups')}
                                 devices={devices}
                             />
                             <DeviceSwitch
                                 path="/device/:deviceID"
-                                key={['device-switch', devices]}
+                                key={this.devicesKey('device-switch')}
                                 deviceID={null /* dummy to satisfy TS */}
                                 devices={devices} />
                             <DeviceSwitch
                                 default
-                                key={['device-switch-default', devices]}
+                                key={this.devicesKey('device-switch-default')}
                                 deviceID={null}
                                 devices={devices} />
                         </Container>
                     </div>
                     <Alert />
                     <Confirm />
-=======
-            <div className={['app', i18nEditorActive ? 'i18nEditor' : ''].join(' ')}>
-                <TranslationHelper />
-                <Sidebar
-                    accounts={accounts}
-                    deviceIDs={deviceIDs}
-                    bitboxBaseIDs={bitboxBaseIDs} />
-                <div class="appContent flex flex-column flex-1" style="min-width: 0;">
-                    <Update />
-                    <Banner msgKey="bitbox01" />
-                    <MobileDataWarning />
-                    <Container toggleSidebar={this.toggleSidebar} onChange={this.handleRoute}>
-                        <Send
-                            path="/account/:code/send"
-                            devices={devices}
-                            deviceIDs={deviceIDs}
-                            accounts={accounts} />
-                        <Receive
-                            path="/account/:code/receive"
-                            devices={devices}
-                            accounts={accounts}
-                            deviceIDs={deviceIDs} />
-                        <BuyInfo
-                            path="/buy/info/:code?"
-                            devices={devices}
-                            accounts={accounts} />
-                        <Moonpay
-                            path="/buy/moonpay/:code"
-                            code={'' /* dummy to satisfy TS */}
-                            devices={devices}
-                            accounts={accounts} />
-                        <Exchanges
-                            path="/exchanges" />
-                        <Info
-                            path="/account/:code/info"
-                            accounts={accounts} />
-                        <Account
-                            path="/account/:code"
-                            code={'' /* dummy to satisfy TS */}
-                            devices={devices}
-                            accounts={accounts} />
-                        <AddAccount
-                            path="/add-account" />
-                        <AccountsSummary accounts={accounts}
-                            path="/account-summary" />
-                        <BitBoxBaseConnect
-                            path="/bitboxbase"
-                            detectedBases={detectedBases}
-                            bitboxBaseIDs={bitboxBaseIDs} />
-                        <BitBoxBase
-                            path="/bitboxbase/:bitboxBaseID"
-                            bitboxBaseID={null} />
-                        <ElectrumSettings
-                            path="/settings/electrum" />
-                        <Settings
-                            deviceIDs={deviceIDs}
-                            path="/settings" />
-                        {/* Use with TypeScript: {Route<{ deviceID: string }>({ path: '/manage-backups/:deviceID', component: ManageBackups })} */}
-                        {/* ManageBackups and DeviceSwitch need a key to trigger (re-)mounting when devices change, to handle routing */}
-                        <ManageBackups
-                            path="/manage-backups/:deviceID"
-                            key={this.devicesKey('manage-backups')}
-                            devices={devices}
-                        />
-                        <DeviceSwitch
-                            path="/device/:deviceID"
-                            key={this.devicesKey('device-switch')}
-                            deviceID={null /* dummy to satisfy TS */}
-                            devices={devices} />
-                        <DeviceSwitch
-                            default
-                            key={this.devicesKey('device-switch-default')}
-                            deviceID={null}
-                            devices={devices} />
-                    </Container>
->>>>>>> d6a59ea1
                 </div>
             </ConnectedApp>
         );
