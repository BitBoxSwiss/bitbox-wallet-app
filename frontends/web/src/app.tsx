/**
 * Copyright 2018 Shift Devices AG
 * Copyright 2023-2024 Shift Crypto AG
 *
 * Licensed under the Apache License, Version 2.0 (the "License");
 * you may not use this file except in compliance with the License.
 * You may obtain a copy of the License at
 *
 *      http://www.apache.org/licenses/LICENSE-2.0
 *
 * Unless required by applicable law or agreed to in writing, software
 * distributed under the License is distributed on an "AS IS" BASIS,
 * WITHOUT WARRANTIES OR CONDITIONS OF ANY KIND, either express or implied.
 * See the License for the specific language governing permissions and
 * limitations under the License.
 */

import { useCallback, useEffect, Fragment } from 'react';
import { useTranslation } from 'react-i18next';
import { useNavigate } from 'react-router';
import { useSync } from './hooks/api';
import { useDefault } from './hooks/default';
import { usePrevious } from './hooks/previous';
import { AppRouter } from './routes/router';
import { Wizard as BitBox02Wizard } from './routes/device/bitbox02/wizard';
import { getAccounts } from './api/account';
import { syncAccountsList } from './api/accountsync';
import { getDeviceList } from './api/devices';
import { syncDeviceList } from './api/devicessync';
import { syncNewTxs } from './api/transactions';
import { notifyUser } from './api/system';
import { ConnectedApp } from './connected';
import { Alert } from './components/alert/Alert';
import { Aopp } from './components/aopp/aopp';
import { Banner } from './components/banner/banner';
import { Confirm } from './components/confirm/Confirm';
import { KeystoreConnectPrompt } from './components/keystoreconnectprompt';
import { MobileDataWarning } from './components/mobiledatawarning';
import { Sidebar } from './components/sidebar/sidebar';
import { Update } from './components/update/update';
import { RouterWatcher } from './utils/route';
import { Darkmode } from './components/darkmode/darkmode';
import { DarkModeProvider } from './contexts/DarkmodeProvider';
import { AppProvider } from './contexts/AppProvider';
import { AuthRequired } from './components/auth/authrequired';
import { WCWeb3WalletProvider } from './contexts/WCWeb3WalletProvider';
import { RatesProvider } from './contexts/RatesProvider';
import { WCSigningRequest } from './components/wallet-connect/incoming-signing-request';
<<<<<<< HEAD
import { getLightningConfig, subscribeLightningConfig } from './api/lightning';
=======
import { sortAccounts } from './routes/account/utils';
>>>>>>> e93d90df

export const App = () => {
  const { t } = useTranslation();
  const navigate = useNavigate();

  const accounts = useDefault(useSync(getAccounts, syncAccountsList), []);
  const devices = useDefault(useSync(getDeviceList, syncDeviceList), {});
  const lightningConfig = useDefault(useSync(getLightningConfig, subscribeLightningConfig), { inactive: true });

  const prevDevices = usePrevious(devices);

  useEffect(() => {
    return syncNewTxs((meta) => {
      notifyUser(t('notification.newTxs', {
        count: meta.count,
        accountName: meta.accountName,
      }));
    });
  }, [t]);

  const maybeRoute = useCallback(() => {
    const currentURL = window.location.pathname;
    const isIndex = currentURL === '/' || currentURL === '/index.html' || currentURL === '/android_asset/web/index.html';
    const inAccounts = currentURL.startsWith('/account/');

    // QT and Android start their apps in '/index.html' and '/android_asset/web/index.html' respectively
    // This re-routes them to '/' so we have a simpler uri structure
    if (isIndex && currentURL !== '/' && (!accounts || accounts.length === 0)) {
      navigate('/');
      return;
    }
    // if no accounts are registered on specified views route to /
    if (accounts.length === 0 && (
      currentURL.startsWith('/account-summary')
      || currentURL.startsWith('/add-account')
      || currentURL.startsWith('/settings/manage-accounts')
    )) {
      navigate('/');
      return;
    }
    // if no devices are registered on specified views route to /
    if (Object.keys(devices).length === 0 &&
        currentURL.startsWith('/settings/device-settings/')) {
      navigate('/');
      return;
    }
    // if on an account that isn't registered route to /
    if (inAccounts && !accounts.some(account => currentURL.startsWith('/account/' + account.code))) {
      navigate('/');
      return;
    }
    // if on index page and have at least 1 account, route to /account-summary
    if (isIndex && accounts.length) {
      navigate('/account-summary');
      return;
    }
    // if on the /buy/ view and there are no accounts view route to /
    if (accounts.length === 0 && currentURL.startsWith('/buy/')) {
      navigate('/');
      return;
    }
    // if on the /bitsurance/ view and there are no accounts view route to /
    if (accounts.length === 0 && currentURL.startsWith('/bitsurance/')) {
      navigate('/');
      return;
    }

  }, [accounts, devices, navigate]);

  useEffect(() => {
    const oldDeviceIDList = Object.keys(prevDevices || {});
    const newDeviceIDList: string[] = Object.keys(devices);

    // If a device is newly connected, we route to the settings.
    if (
      newDeviceIDList.length > 0
      && newDeviceIDList[0] !== oldDeviceIDList[0]
    ) {
      // We only route to settings if it is a bb01 or a bb02 bootloader.
      // The bitbox02 wizard itself is mounted globally (see BitBox02Wizard) so it can be unlocked
      // anywhere at any time.
      // We don't bother implementing the same for the bitbox01.
      // The bb02 bootloader screen is not full screen, so we don't mount it globally and instead
      // route to it.
      const productName = devices[newDeviceIDList[0]];
      if (productName === 'bitbox' || productName === 'bitbox02-bootloader') {
        navigate(`settings/device-settings/${newDeviceIDList[0]}`);
        return;
      }
    }
    maybeRoute();
  }, [devices, maybeRoute, navigate, prevDevices]);

  // Returns a string representation of the current devices, so it can be used in the `key` property of subcomponents.
  // The prefix is used so different subcomponents can have unique keys to not confuse the renderer.
  const devicesKey = (prefix: string): string => {
    return prefix + ':' + JSON.stringify(devices, Object.keys(devices).sort());
  };

  const deviceIDs: string[] = Object.keys(devices);
  const sortedAccounts = sortAccounts(accounts);
  const activeAccounts = sortedAccounts.filter(acct => acct.active);
  return (
    <ConnectedApp>
      <AppProvider>
        <DarkModeProvider>
          <RatesProvider>
            <WCWeb3WalletProvider>
              <Darkmode />
              <div className="app">
                <AuthRequired/>
                <Sidebar
                  accounts={activeAccounts}
                  deviceIDs={deviceIDs}
                  lightningInactive={lightningConfig.inactive}
                />
                <div className="appContent flex flex-column flex-1" style={{ minWidth: 0 }}>
                  <Update />
                  <Banner msgKey="bitbox01" />
                  <Banner msgKey="bitbox02" />
                  <MobileDataWarning />
                  <WCSigningRequest />
                  <Aopp />
                  <KeystoreConnectPrompt />
                  {
                    Object.entries(devices).map(([deviceID, productName]) => {
                      if (productName === 'bitbox02') {
                        return (
                          <Fragment key={deviceID}>
                            <BitBox02Wizard
                              deviceID={deviceID}
                            />
                          </Fragment>
                        );
                      }
                      return null;
                    })
                  }
                  <AppRouter
                    accounts={sortedAccounts}
                    activeAccounts={activeAccounts}
                    deviceIDs={deviceIDs}
                    devices={devices}
                    devicesKey={devicesKey}
                    lightningInactive={lightningConfig.inactive}
                  />
                  <RouterWatcher />
                </div>
                <Alert />
                <Confirm />
              </div>
            </WCWeb3WalletProvider>
          </RatesProvider>
        </DarkModeProvider>
      </AppProvider>
    </ConnectedApp>
  );
};<|MERGE_RESOLUTION|>--- conflicted
+++ resolved
@@ -46,11 +46,8 @@
 import { WCWeb3WalletProvider } from './contexts/WCWeb3WalletProvider';
 import { RatesProvider } from './contexts/RatesProvider';
 import { WCSigningRequest } from './components/wallet-connect/incoming-signing-request';
-<<<<<<< HEAD
+import { sortAccounts } from './routes/account/utils';
 import { getLightningConfig, subscribeLightningConfig } from './api/lightning';
-=======
-import { sortAccounts } from './routes/account/utils';
->>>>>>> e93d90df
 
 export const App = () => {
   const { t } = useTranslation();
