/**
 * Copyright 2018 Shift Devices AG
 * Copyright 2021 Shift Crypto AG
 *
 * Licensed under the Apache License, Version 2.0 (the "License");
 * you may not use this file except in compliance with the License.
 * You may obtain a copy of the License at
 *
 *      http://www.apache.org/licenses/LICENSE-2.0
 *
 * Unless required by applicable law or agreed to in writing, software
 * distributed under the License is distributed on an "AS IS" BASIS,
 * WITHOUT WARRANTIES OR CONDITIONS OF ANY KIND, either express or implied.
 * See the License for the specific language governing permissions and
 * limitations under the License.
 */

<<<<<<< HEAD
import React, { Component } from 'react';
import style from './dialog.module.css';
=======
import { Component, createRef, h, RenderableProps } from 'preact';
import * as style from './dialog.module.css';
>>>>>>> 728160b6

interface Props {
    title?: string;
    small?: boolean;
    medium?: boolean;
    large?: boolean;
    slim?: boolean;
    centered?: boolean;
    disableEscape?: boolean;
    onClose?: (e?: Event) => void;
    disabledClose?: boolean;
    children: React.ReactNode;
}

interface State {
    active: boolean;
    currentTab: number;
}

class Dialog extends Component<Props, State> {
    private overlay = createRef<HTMLDivElement>();
    private modal = createRef<HTMLDivElement>();
    private modalContent = createRef<HTMLDivElement>();
    private focusableChildren!: NodeListOf<HTMLElement>;

    public state: State = {
        active: false,
        currentTab: 0,
    };

    public componentDidMount() {
        setTimeout(this.activate, 10);
    }

    public componentWillUnmount() {
        document.removeEventListener('keydown', this.handleKeyDown);
    }

    private handleFocus = (e: FocusEvent) => {
        const input = e.target as HTMLElement;
        const index = input.getAttribute('index');
        this.setState({ currentTab: Number(index) });
    }

    private focusWithin = () => {
        if (this.modalContent.current) {
            this.focusableChildren = this.modalContent.current.querySelectorAll('a, button, input, textarea');
            const focusables = Array.from(this.focusableChildren);
            for (const c of focusables) {
                c.classList.add('tabbable');
                c.setAttribute('index', focusables.indexOf(c).toString());
                c.addEventListener('focus', this.handleFocus);
            }
            document.addEventListener('keydown', this.handleKeyDown);
        }
    }

    private focusFirst = () => {
        const focusables = this.focusableChildren;
        if (focusables.length && focusables[0].getAttribute('autofocus') !== 'false') {
            focusables[0].focus();
        }
    }

    private updateIndex = (isNext: boolean) => {
        const target = this.getNextIndex(isNext);
        this.setState({ currentTab: target }, () => {
            this.focusableChildren[target].focus();
        });
    }

    private getNextIndex(isNext: boolean) {
        const { currentTab } = this.state;
        const focusables = Array.from(this.focusableChildren);
        const arr = isNext ? focusables : focusables.reverse();
        const current = isNext ? currentTab : (arr.length - 1) - currentTab;
        let next = isNext ? currentTab + 1 : arr.length - currentTab;
        next = arr.findIndex((item, i) => (i >= next && !item.hasAttribute('disabled')));
        next = next < 0 ? arr.findIndex((item, i) => (i <= current && !item.hasAttribute('disabled'))) : next;
        return isNext ? next : (arr.length - 1) - next;
    }

    private handleKeyDown = (e: KeyboardEvent) => {
        const { disableEscape } = this.props;
        const isEsc = e.keyCode === 27;
        const isTab = e.keyCode === 9;
        if (!disableEscape && isEsc) {
            this.deactivate();
        } else if (isTab) {
            e.preventDefault();
        }
        if (isTab && e.shiftKey) {
            this.updateIndex(false);
        } else if (isTab) {
            this.updateIndex(true);
        }
    }

    private deactivate = () => {
        if (!this.modal.current || !this.overlay.current) {
            return;
        }
        this.modal.current.classList.remove(style.activeModal);
        this.setState({ active: false, currentTab: 0 }, () => {
            document.removeEventListener('keydown', this.handleKeyDown);
            if (this.props.onClose) {
                this.props.onClose();
            }
        });
        this.overlay.current.classList.remove(style.activeOverlay);
    }

    private activate = () => {
        this.setState({ active: true }, () => {
            if (!this.modal.current || !this.overlay.current) {
                return;
            }
            this.overlay.current.classList.add(style.activeOverlay);
            this.modal.current.classList.add(style.activeModal);
            this.focusWithin();
            this.focusFirst();
        });
    }

    public render() {
        const {
            title,
            small,
            medium,
            large,
            slim,
            centered,
            onClose,
            disabledClose,
            children,
        } = this.props;
        const isSmall = small ? style.small : '';
        const isMedium = medium ? style.medium : '';
        const isLarge = large ? style.large : '';
        const isSlim = slim ? style.slim : '';
        const isCentered = centered && !onClose ? style.centered : '';
        return (
            <div className={style.overlay} ref={this.overlay}>
                <div
                    className={[style.modal, isSmall, isMedium, isLarge].join(' ')}
                    ref={this.modal}>
                    {
                        title && (
                            <div className={[style.header, isCentered].join(' ')}>
                                <h3 className={style.title}>{title}</h3>
                                { onClose ? (
                                    <button className={style.closeButton} onClick={this.deactivate} disabled={disabledClose}>
                                        <svg xmlns="http://www.w3.org/2000/svg" width="24" height="24" viewBox="0 0 24 24" fill="none" stroke="currentColor" strokeWidth="2" strokeLinecap="round" strokeLinejoin="round">
                                            <line x1="18" y1="6" x2="6" y2="18"></line>
                                            <line x1="6" y1="6" x2="18" y2="18"></line>
                                        </svg>
                                    </button>
                                ) : null }
                            </div>
                        )
                    }
                    <div
                        className={[style.contentContainer, isSlim].join(' ')}
                        ref={this.modalContent}>
                        <div className={style.content}>
                            {children}
                        </div>
                    </div>
                </div>
            </div>
        );
    }
}

/**
 * ### Container to place buttons in a dialog
 *
 * Example:
 * ```jsx
 *   <Dialog title={t('title')}>
 *       <p>{t('message')}</p>
 *       <DialogButtons>
 *           <Button primary onClick={aoppAPI.approve}>
 *               {t('button.continue')}
 *           </Button>
 *           <Button secondary onClick={aoppAPI.cancel}>
 *               {t('dialog.cancel')}
 *           </Button>
 *       </DialogButtons>
 *   </Dialog>
 * ```
 */

interface DialogButtonsProps {
    children: React.ReactNode;
};

function DialogButtons({ children }: DialogButtonsProps) {
    return (
        <div className={style.dialogButtons}>{children}</div>
    );
}

export { Dialog, DialogButtons };<|MERGE_RESOLUTION|>--- conflicted
+++ resolved
@@ -15,14 +15,8 @@
  * limitations under the License.
  */
 
-<<<<<<< HEAD
-import React, { Component } from 'react';
+import React, { Component, createRef } from 'react';
 import style from './dialog.module.css';
-=======
-import { Component, createRef, h, RenderableProps } from 'preact';
-import * as style from './dialog.module.css';
->>>>>>> 728160b6
-
 interface Props {
     title?: string;
     small?: boolean;
