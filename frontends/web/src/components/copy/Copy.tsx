--- conflicted
+++ resolved
@@ -62,14 +62,8 @@
   };
 
   const copy = () => {
-<<<<<<< HEAD
-    textAreaRef.current?.focus();
-    textAreaRef.current?.select();
-    if (document.execCommand('copy')) {
-=======
     if (textAreaRef.current) {
       navigator.clipboard.writeText(textAreaRef.current.value);
->>>>>>> 866a20dc
       setSuccess(true);
     }
   };
