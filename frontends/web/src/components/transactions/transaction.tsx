/**
 * Copyright 2024 Shift Crypto AG
 *
 * Licensed under the Apache License, Version 2.0 (the "License");
 * you may not use this file except in compliance with the License.
 * You may obtain a copy of the License at
 *
 *      http://www.apache.org/licenses/LICENSE-2.0
 *
 * Unless required by applicable law or agreed to in writing, software
 * distributed under the License is distributed on an "AS IS" BASIS,
 * WITHOUT WARRANTIES OR CONDITIONS OF ANY KIND, either express or implied.
 * See the License for the specific language governing permissions and
 * limitations under the License.
 */

import { useContext } from 'react';
import { useTranslation } from 'react-i18next';
import type { IAmount, TTransactionStatus, TTransactionType, ITransaction } from '@/api/account';
import { RatesContext } from '@/contexts/RatesContext';
import { useMediaQuery } from '@/hooks/mediaquery';
import { Loupe } from '@/components/icon/icon';
import { parseTimeLong, parseTimeShort } from '@/utils/date';
import { ProgressRing } from '@/components/progressRing/progressRing';
import { Amount } from '@/components/amount/amount';
import { Arrow } from './components/arrows';
import { getTxSign } from './utils';
import styles from './transaction.module.css';

type TTransactionProps = ITransaction & {
  hideFiat?: boolean; // TODO: temp added for lighning to hide conversion until implemented
  onShowDetail: (internalID: ITransaction['internalID']) => void
}

export const Transaction = ({
  addresses,
  amountAtTime,
  fee,
  onShowDetail,
  hideFiat,
  internalID,
  note,
  numConfirmations,
  numConfirmationsComplete,
  status,
  time,
  type,
}: TTransactionProps) => {
  const isMobile = useMediaQuery('(max-width: 768px)');

  return (
    <section className={styles.tx}
      onClick={() => {
        if (isMobile) {
          onShowDetail(internalID);
        }
      }}>
      <div className={styles.txContent}>
        <span className={styles.txIcon}>
          <Arrow status={status} type={type} />
        </span>
        <Status
          addresses={addresses}
          note={note}
          numConfirmations={numConfirmations}
          numConfirmationsComplete={numConfirmationsComplete}
          status={status}
          time={time}
          type={type}
        />
        <Amounts
          amount={amountAtTime}
          hideFiat={hideFiat}
          fee={fee}
          type={type}
        />
        <button
          className={styles.txShowDetailBtn}
          onClick={() => !isMobile && onShowDetail(internalID)}
          type="button">
          <Loupe className={styles.iconLoupe} />
        </button>
      </div>
    </section>
  );
};

type TStatus = {
  addresses: string[];
  note?: ITransaction['note'];
  numConfirmations: number;
  numConfirmationsComplete: number;
  status: TTransactionStatus;
  time?: string | null;
  type: TTransactionType;
}

const Status = ({
  addresses,
  note,
  numConfirmations,
  numConfirmationsComplete,
  status,
  time,
  type,
}: TStatus) => {
  const { t } = useTranslation();
  const progress = numConfirmations < numConfirmationsComplete ? (numConfirmations / numConfirmationsComplete) * 100 : 100;
  const isComplete = numConfirmations >= numConfirmationsComplete;
  const showProgress = !isComplete || numConfirmations < numConfirmationsComplete;

  return (
    <span className={styles.txInfoColumn}>
      <span className={styles.txNote}>
        {note ? (
          <span className={styles.txNoteText}>
            {note}
          </span>
        ) : (
          <Addresses
            addresses={addresses}
            status={status}
            type={type}
          />
        )}
      </span>
      {(showProgress) && (
        <span className={styles.txProgress}>
          <span className={styles.txProgressTextLong}>
            {t(`transaction.status.${status}`, {
              context: type
            })}
          </span>
          <span className={styles.txProgressTextShort}>
            {t(`transaction.statusShort.${status}`, {
              context: type
            })}
          </span>
          <ProgressRing
            className={styles.iconProgress}
            width={18}
            value={progress}
            isComplete={isComplete}
          />
        </span>
      )}
      {' '}
      {isComplete && !showProgress && time && (
        <Date time={time} />
      )}
    </span>
  );
};

type TAmountsProps = {
  amount: IAmount;
  hideFiat?: boolean;
  fee: IAmount;
  type: TTransactionType;
}

const Amounts = ({
  amount,
  hideFiat,
  fee,
  type,
}: TAmountsProps) => {
  const { defaultCurrency } = useContext(RatesContext);
  const conversion = amount?.conversions && amount?.conversions[defaultCurrency];
  const sign = getTxSign(type);
  const txTypeClass = `txAmount-${type}`;
  const conversionPrefix = amount.estimated ? '\u2248' : null; // ≈
  const sendToSelf = type === 'send_to_self';
  const conversionUnit = sendToSelf ? amount.unit : defaultCurrency;

  return (
    <span className={`
      ${styles.txAmountsColumn}
      ${styles[txTypeClass]}
      ${hideFiat ? styles.hideFiat : ''}
    `}>
      {/* <data value={amount.amount}> */}
      <span className={styles.txAmount}>
        {sign}
        <Amount
          amount={sendToSelf ? fee.amount : amount.amount}
          unit={amount.unit}
        />
        <span className={styles.txUnit}>
          {' '}
          {sendToSelf ? fee.unit : amount.unit}
        </span>
      </span>
      {/* </data> */}
<<<<<<< HEAD
      {!hideFiat ? (
        <span className={styles.txConversionAmount}>
          {sendToSelf && (
            <span className={styles.txSmallInlineIcon}>
              <Arrow type="send_to_self" />
            </span>
          )}
          {conversionPrefix && (
            <span className={styles.txPrefix}>
              {conversionPrefix}
              {' '}
            </span>
          )}
          {conversion && !sendToSelf ? sign : null}
          <Amount
            amount={sendToSelf ? amount.amount : conversion || ''}
            unit={conversionUnit}
          />
          <span className={styles.txUnit}>
=======
      <span className={styles.txConversionAmount}>
        {sendToSelf && (
          <span className={styles.txSmallInlineIcon}>
            <Arrow type="send_to_self" />
          </span>
        )}
        {(conversionPrefix && !sendToSelf) && (
          <span className={styles.txPrefix}>
            {conversionPrefix}
>>>>>>> e1d6d348
            {' '}
            {conversionUnit}
          </span>
        </span>
      ) : null}
    </span>
  );
};

// <time dateTime="2018-07-07">July 7</time>

type TDateProps = {
  time: string | null;
}

const Date = ({
  time,
}: TDateProps) => {
  const { i18n } = useTranslation();
  if (!time) {
    return '---';
  }
  return (
    <span className={styles.txDate}>
      <span className={styles.txDateShort}>
        {parseTimeShort(time, i18n.language)}
      </span>
      <span className={styles.txDateLong}>
        {parseTimeLong(time, i18n.language)}
      </span>
    </span>
  );
};

type TAddresses = {
  addresses: ITransaction['addresses'];
  status: TTransactionStatus;
  type: TTransactionType;
}

const Addresses = ({
  addresses,
  status,
  type,
}: TAddresses) => {
  const { t } = useTranslation();
  const label = (
    type === 'receive'
      ? t('transaction.tx.receive', {
        context: status
      })
      : t('transaction.tx.send', {
        context: status
      })
    // send_to_self will currently show the send message
  );

  return (
    <span className={styles.txNoteWithAddress}>
      <span className={styles.txType}>
        {label}
      </span>
      {' '}
      <span className={styles.addresses}>
        {addresses[0]}
        {addresses.length > 1 && (
          <span>
            {' '}
            (+{addresses.length - 1})
          </span>
        )}
      </span>
    </span>
  );
};<|MERGE_RESOLUTION|>--- conflicted
+++ resolved
@@ -192,7 +192,6 @@
         </span>
       </span>
       {/* </data> */}
-<<<<<<< HEAD
       {!hideFiat ? (
         <span className={styles.txConversionAmount}>
           {sendToSelf && (
@@ -200,7 +199,7 @@
               <Arrow type="send_to_self" />
             </span>
           )}
-          {conversionPrefix && (
+          {(conversionPrefix && !sendToSelf) && (
             <span className={styles.txPrefix}>
               {conversionPrefix}
               {' '}
@@ -212,17 +211,6 @@
             unit={conversionUnit}
           />
           <span className={styles.txUnit}>
-=======
-      <span className={styles.txConversionAmount}>
-        {sendToSelf && (
-          <span className={styles.txSmallInlineIcon}>
-            <Arrow type="send_to_self" />
-          </span>
-        )}
-        {(conversionPrefix && !sendToSelf) && (
-          <span className={styles.txPrefix}>
-            {conversionPrefix}
->>>>>>> e1d6d348
             {' '}
             {conversionUnit}
           </span>
