/**
 * Copyright 2025 Shift Crypto AG
 *
 * Licensed under the Apache License, Version 2.0 (the "License");
 * you may not use this file except in compliance with the License.
 * You may obtain a copy of the License at
 *
 *      http://www.apache.org/licenses/LICENSE-2.0
 *
 * Unless required by applicable law or agreed to in writing, software
 * distributed under the License is distributed on an "AS IS" BASIS,
 * WITHOUT WARRANTIES OR CONDITIONS OF ANY KIND, either express or implied.
 * See the License for the specific language governing permissions and
 * limitations under the License.
 */

import { ReactNode, useState, useEffect } from 'react';
import { useTranslation } from 'react-i18next';
import { ActionMeta } from 'react-select';
import { TOption } from './dropdown';
import { ChevronLeftDark } from '@/components/icon';
import { UseBackButton } from '@/hooks/backbutton';
import styles from './mobile-fullscreen-selector.module.css';

type Props<T, IsMulti extends boolean = false> = {
  title: string;
  options: TOption<T>[];
  renderOptions: (option: TOption<T>, isSelectedValue: boolean) => ReactNode;
  value: IsMulti extends true ? TOption<T>[] : TOption<T>;
  onSelect: (newValue: IsMulti extends true ? TOption<T>[] : TOption<T>, actionMeta: ActionMeta<TOption<T>>) => void;
  isMulti?: boolean;
  isOpen?: boolean;
  onOpenChange?: (isOpen: boolean) => void;
<<<<<<< HEAD
  triggerComponent?: ReactNode | ((props: { onClick: () => void }) => ReactNode);
}
=======
};
>>>>>>> 3c845053

export const MobileFullscreenSelector = <T, IsMulti extends boolean = false>({
  title,
  options,
  renderOptions,
  value,
  onSelect,
  isMulti,
  isOpen: controlledIsOpen,
  onOpenChange,
  triggerComponent,
}: Props<T, IsMulti>) => {
  const [localIsOpen, setLocalIsOpen] = useState(false);
  const [searchText, setSearchText] = useState('');
  const { t } = useTranslation();
  const isOpen = controlledIsOpen !== undefined ? controlledIsOpen : localIsOpen;

  useEffect(() => {
    if (!isOpen) {
      setSearchText('');
    }
  }, [isOpen]);

  const handleOpen = () => {
    if (onOpenChange) {
      onOpenChange(true);
    } else {
      setLocalIsOpen(true);
    }
  };

  const handleClose = () => {
    if (onOpenChange) {
      onOpenChange(false);
    } else {
      setLocalIsOpen(false);
    }
  };

  const isSelected = (option: TOption<T>) => {
    if (isMulti) {
      return (value as TOption<T>[]).some((v) => v.value === option.value);
    }
    return (value as TOption<T>).value === option.value;
  };

  const handleSelect = (option: TOption<T>, e: React.MouseEvent) => {
    e.stopPropagation();
    if (isMulti) {
      const currentValues = value as TOption<T>[];
      const isCurrentlySelected = currentValues.some((v) => v.value === option.value);

      let newValue: TOption<T>[];
      if (isCurrentlySelected) {
        newValue = currentValues.filter((v) => v.value !== option.value);
      } else {
        newValue = [...currentValues, option];
      }

      onSelect(newValue as any, { action: isCurrentlySelected ? 'deselect-option' : 'select-option', option } as any);
    } else {
      onSelect(option as any, { action: 'select-option', option } as any);
      handleClose();
    }
  };

  const displayValue = isMulti
    ? (value as TOption<T>[]).map(v => v.label).reverse().join(', ')
    : (value as TOption<T>).label;

  const filteredOptions = options.filter(option =>
    option.label.toLowerCase().includes(searchText.toLowerCase())
  );

  return (
    <div className={styles.dropdownContainer}>
      <UseBackButton handler={() => {
        handleClose();
        return false;
      }}
      />
      {triggerComponent ? (
        typeof triggerComponent === 'function' ?
          triggerComponent({ onClick: handleOpen }) :
          triggerComponent
      ) : onOpenChange ? (
        <div className={styles.mobileSelectorTrigger}>
          <span className={styles.mobileSelectorValue}>{displayValue}</span>
        </div>
      ) : (
        <button
          className={styles.mobileSelectorTrigger}
          onClick={handleOpen}
        >
          <span className={styles.mobileSelectorValue}>{displayValue}</span>
        </button>
      )}

      {isOpen && (
        <div className={styles.fullscreenOverlay}>
          <div className={styles.fullscreenContent}>
            <div className={styles.fullscreenHeader}>
              <button
                className={styles.backButton}
                onClick={(e) => {
                  e.stopPropagation();
                  handleClose();
                }}
                type="button"
                aria-label="Close"
              >
                <ChevronLeftDark className={styles.backButtonIcon} />
              </button>
              <h3 className={styles.fullscreenTitle}>{title}</h3>
            </div>

            <div className={styles.searchContainer}>
              <input
                id="search"
                type="text"
                className={styles.searchInput}
                placeholder={`${t('generic.search')}`}
                value={searchText}
                onChange={(e) => setSearchText(e.target.value)}
              />
            </div>

            <div className={styles.optionsList}>
              {filteredOptions.length > 0 ? (
                filteredOptions.map((option) => (
                  <button
                    key={JSON.stringify(option.value)}
                    className={`
                    ${styles.optionItem || ''} 
                    ${isSelected(option) ?
                    styles.selectedOption || ''
                    : ''}`
                    }
                    onClick={(e) => handleSelect(option, e)}
                  >
                    <div className={styles.optionContent}>{renderOptions(option, false)}</div>
                  </button>
                ))
              ) : (
                <div className={styles.noOptions}>{t('generic.noOptions')}</div>
              )}
            </div>
          </div>
        </div>
      )}
    </div>
  );
};<|MERGE_RESOLUTION|>--- conflicted
+++ resolved
@@ -31,12 +31,8 @@
   isMulti?: boolean;
   isOpen?: boolean;
   onOpenChange?: (isOpen: boolean) => void;
-<<<<<<< HEAD
   triggerComponent?: ReactNode | ((props: { onClick: () => void }) => ReactNode);
-}
-=======
 };
->>>>>>> 3c845053
 
 export const MobileFullscreenSelector = <T, IsMulti extends boolean = false>({
   title,
