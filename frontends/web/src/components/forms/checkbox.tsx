--- conflicted
+++ resolved
@@ -15,11 +15,7 @@
  */
 
 import { h, JSX, RenderableProps } from 'preact';
-<<<<<<< HEAD
-import * as styles from './checkbox.css';
-=======
-import * as style from './checkbox.module.css';
->>>>>>> 20ac2b68
+import * as styles from './checkbox.module.css';
 
 type CheckboxProps = JSX.IntrinsicElements['input'] & {
     className?: string;
