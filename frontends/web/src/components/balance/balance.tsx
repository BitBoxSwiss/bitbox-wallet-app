/**
 * Copyright 2018 Shift Devices AG
 * Copyright 2023-2024 Shift Crypto AG
 *
 * Licensed under the Apache License, Version 2.0 (the "License");
 * you may not use this file except in compliance with the License.
 * You may obtain a copy of the License at
 *
 *      http://www.apache.org/licenses/LICENSE-2.0
 *
 * Unless required by applicable law or agreed to in writing, software
 * distributed under the License is distributed on an "AS IS" BASIS,
 * WITHOUT WARRANTIES OR CONDITIONS OF ANY KIND, either express or implied.
 * See the License for the specific language governing permissions and
 * limitations under the License.
 */

import { useTranslation } from 'react-i18next';
import { IBalance } from '@/api/account';
import { FiatConversion } from '@/components/rates/rates';
import { Amount } from '@/components/amount/amount';
import { BalanceSkeleton } from '@/components/balance/balance-skeleton';
import style from './balance.module.css';

type TProps = {
  balance?: IBalance;
  noRotateFiat?: boolean;
};

export const Balance = ({ balance, noRotateFiat }: TProps) => {
  const { t } = useTranslation();
  if (!balance) {
<<<<<<< HEAD
    return <header className={style.balance}></header>;
=======
    return (
      <BalanceSkeleton />
    );
>>>>>>> a4c11d4d
  }

  return (
    <header className={style.balance}>
      <table className={style.balanceTable}>
        <tbody>
          <tr data-testid="availableBalance">
            <td className={style.availableAmount}>
              <Amount amount={balance.available.amount} unit={balance.available.unit} removeBtcTrailingZeroes />
            </td>
            <td className={style.availableUnit}>{balance.available.unit}</td>
          </tr>
          <FiatConversion amount={balance.available} tableRow noAction={noRotateFiat} noBtcZeroes />
        </tbody>
      </table>
<<<<<<< HEAD
      {balance.hasIncoming && (
        <p className={style.pendingBalance}>
          {t('account.incoming')}
          <span data-testid="incomingBalance">
            +<Amount amount={balance.incoming.amount} unit={balance.incoming.unit} removeBtcTrailingZeroes /> {balance.incoming.unit} /
            <span className={style.incomingConversion}>
              {' '}
              <FiatConversion amount={balance.incoming} noBtcZeroes />
=======
      {
        balance.hasIncoming && (
          <p className={style.pendingBalance}>
            {t('account.incoming')}
            {' '}
            <span data-testid="incomingBalance">
              +<Amount
                amount={balance.incoming.amount}
                unit={balance.incoming.unit}
                removeBtcTrailingZeroes/>
              {' '}{balance.incoming.unit} /
              <span className={style.incomingConversion}>
                {' '}
                <FiatConversion amount={balance.incoming} noBtcZeroes/>
              </span>
>>>>>>> a4c11d4d
            </span>
          </span>
        </p>
      )}
    </header>
  );
};

export const InlineBalance = ({ balance, noRotateFiat }: TProps) => {
  if (!balance) {
    return <span />;
  }

  return (
    <span>
      <Amount amount={balance.available.amount} unit={balance.available.unit} removeBtcTrailingZeroes /> /{' '}
      <FiatConversion amount={balance.available} tableRow noAction={noRotateFiat} noBtcZeroes />
    </span>
  );
};<|MERGE_RESOLUTION|>--- conflicted
+++ resolved
@@ -30,13 +30,9 @@
 export const Balance = ({ balance, noRotateFiat }: TProps) => {
   const { t } = useTranslation();
   if (!balance) {
-<<<<<<< HEAD
-    return <header className={style.balance}></header>;
-=======
     return (
       <BalanceSkeleton />
     );
->>>>>>> a4c11d4d
   }
 
   return (
@@ -52,16 +48,6 @@
           <FiatConversion amount={balance.available} tableRow noAction={noRotateFiat} noBtcZeroes />
         </tbody>
       </table>
-<<<<<<< HEAD
-      {balance.hasIncoming && (
-        <p className={style.pendingBalance}>
-          {t('account.incoming')}
-          <span data-testid="incomingBalance">
-            +<Amount amount={balance.incoming.amount} unit={balance.incoming.unit} removeBtcTrailingZeroes /> {balance.incoming.unit} /
-            <span className={style.incomingConversion}>
-              {' '}
-              <FiatConversion amount={balance.incoming} noBtcZeroes />
-=======
       {
         balance.hasIncoming && (
           <p className={style.pendingBalance}>
@@ -77,11 +63,9 @@
                 {' '}
                 <FiatConversion amount={balance.incoming} noBtcZeroes/>
               </span>
->>>>>>> a4c11d4d
             </span>
-          </span>
-        </p>
-      )}
+          </p>
+        )}
     </header>
   );
 };
