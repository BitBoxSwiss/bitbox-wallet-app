--- conflicted
+++ resolved
@@ -38,16 +38,6 @@
   return (
     <header className={style.balance}>
       <table className={style.balanceTable}>
-<<<<<<< HEAD
-        <tbody>
-          <tr data-testid="availableBalance">
-            <td className={style.availableAmount}>
-              <Amount amount={balance.available.amount} unit={balance.available.unit} removeBtcTrailingZeroes />
-            </td>
-            <td className={style.availableUnit}>{balance.available.unit}</td>
-          </tr>
-          <FiatConversion amount={balance.available} tableRow noAction={noRotateFiat} noBtcZeroes />
-=======
         <tbody data-testid="availableBalance">
           <AmountWithUnit
             amount={balance.available}
@@ -62,7 +52,6 @@
             removeBtcTrailingZeroes
             convertToFiat
           />
->>>>>>> e90f343d
         </tbody>
       </table>
       {
@@ -85,17 +74,4 @@
         )}
     </header>
   );
-};
-
-export const InlineBalance = ({ balance, noRotateFiat }: TProps) => {
-  if (!balance) {
-    return <span />;
-  }
-
-  return (
-    <span>
-      <Amount amount={balance.available.amount} unit={balance.available.unit} removeBtcTrailingZeroes /> /{' '}
-      <FiatConversion amount={balance.available} tableRow noAction={noRotateFiat} noBtcZeroes />
-    </span>
-  );
 };