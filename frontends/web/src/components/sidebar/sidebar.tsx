/**
 * Copyright 2018 Shift Devices AG
 * Copyright 2021-2024 Shift Crypto AG
 *
 * Licensed under the Apache License, Version 2.0 (the "License");
 * you may not use this file except in compliance with the License.
 * You may obtain a copy of the License at
 *
 *      http://www.apache.org/licenses/LICENSE-2.0
 *
 * Unless required by applicable law or agreed to in writing, software
 * distributed under the License is distributed on an "AS IS" BASIS,
 * WITHOUT WARRANTIES OR CONDITIONS OF ANY KIND, either express or implied.
 * See the License for the specific language governing permissions and
 * limitations under the License.
 */

import React, { useContext, useEffect } from 'react';
import { useLocation } from 'react-router';
import { Link, NavLink } from 'react-router-dom';
import { useTranslation } from 'react-i18next';
import { useKeystores } from '../../hooks/backend';
import { IAccount } from '../../api/account';
<<<<<<< HEAD
import { useLightning } from '../../hooks/lightning';
=======
import { deregisterTest } from '../../api/keystores';
>>>>>>> ba9a7217
import coins from '../../assets/icons/coins.svg';
import ejectIcon from '../../assets/icons/eject.svg';
import shieldIcon from '../../assets/icons/shield_grey.svg';
import linechart from '../../assets/icons/linechart.svg';
import settings from '../../assets/icons/settings-alt.svg';
import settingsGrey from '../../assets/icons/settings-alt_disabled.svg';
import deviceSettings from '../../assets/icons/wallet-light.svg';
import { debug } from '../../utils/env';
import Logo, { AppLogoInverted } from '../icon/logo';
import { CloseXWhite, USBSuccess } from '../icon';
import { getAccountsByKeystore, isAmbiguiousName, isBitcoinOnly } from '../../routes/account/utils';
import { SkipForTesting } from '../../routes/device/components/skipfortesting';
import { Badge } from '../badge/badge';
import { AppContext } from '../../contexts/AppContext';
import { Button } from '../forms';
import style from './sidebar.module.css';

type SidebarProps = {
  deviceIDs: string[];
  accounts: IAccount[];
};

type ItemClickProps = { handleSidebarItemClick: (e: React.SyntheticEvent) => void };
type TGetAccountLinkProps = IAccount & ItemClickProps;

const GetAccountLink = ({
  coinCode,
  code,
  name,
  handleSidebarItemClick
}: TGetAccountLinkProps) => {
  const { pathname } = useLocation();
  const active = pathname === `/account/${code}` || pathname.startsWith(`/account/${code}/`);
  return (
    <div className={style.sidebarItem}>
      <Link
        className={active ? style.sidebarActive : ''}
        to={`/account/${code}`}
        onClick={handleSidebarItemClick}
        title={name}>
        <Logo stacked coinCode={coinCode} alt={name} />
        <span className={style.sidebarLabel}>{name}</span>
      </Link>
    </div>
  );
};

const GetLightningLink = ({ handleSidebarItemClick }: ItemClickProps) => {
  const { t } = useTranslation();
  const { pathname } = useLocation();
  const active = pathname === '/lightning' || pathname.startsWith('/lightning/');
  const lightningName = t('lightning.accountLabel');
  return (
    <div className={style.sidebarItem}>
      <Link className={active ? style.sidebarActive : ''} to={'/lightning'} onClick={handleSidebarItemClick} title={lightningName}>
        <Logo stacked coinCode="lightning" alt={lightningName} />
        <span className={style.sidebarLabel}>{lightningName}</span>
      </Link>
    </div>
  );
};

const eject = (e: React.SyntheticEvent): void => {
  deregisterTest();
  e.preventDefault();
};

const Sidebar = ({
  deviceIDs,
  accounts,
}: SidebarProps) => {
  const { t } = useTranslation();
  const { pathname } = useLocation();
  const { activeSidebar, sidebarStatus, toggleSidebar } = useContext(AppContext);
  const { lightningConfig } = useLightning();

  useEffect(() => {
    const swipe = {
      active: false,
      x: 0,
      y: 0,
    };

    const handleTouchStart = (event: TouchEvent) => {
      const touch = event.touches[0];
      swipe.x = touch.clientX;
      swipe.y = touch.clientY;
    };

    const handleTouchMove = (event: TouchEvent) => {
      if (
        sidebarStatus !== 'forceHidden'
        && event.changedTouches
        && event.changedTouches.length
      ) {
        swipe.active = true;
      }
    };

    const handleTouchEnd = (event: TouchEvent) => {
      if (sidebarStatus !== 'forceHidden') {
        const touch = event.changedTouches[0];
        const travelX = Math.abs(touch.clientX - swipe.x);
        const travelY = Math.abs(touch.clientY - swipe.y);
        const validSwipe = window.innerWidth <= 901 && swipe.active && travelY < 100 && travelX > 70;
        if (
          (!activeSidebar && validSwipe && swipe.x < 60)
          || (activeSidebar && validSwipe && swipe.x > 230)
        ) {
          toggleSidebar();
        }
        swipe.x = 0;
        swipe.y = 0;
        swipe.active = false;
      }
    };

    document.addEventListener('touchstart', handleTouchStart);
    document.addEventListener('touchmove', handleTouchMove);
    document.addEventListener('touchend', handleTouchEnd);
    return () => {
      document.removeEventListener('touchstart', handleTouchStart);
      document.removeEventListener('touchmove', handleTouchMove);
      document.removeEventListener('touchend', handleTouchEnd);
    };
  }, [activeSidebar, sidebarStatus, toggleSidebar]);

  const keystores = useKeystores();

  const handleSidebarItemClick = (event: React.SyntheticEvent) => {
    const el = (event.target as Element).closest('a');
    if (el!.classList.contains('sidebarActive') && window.innerWidth <= 901) {
      toggleSidebar();
    }
  };

  const hidden = sidebarStatus === 'forceHidden';
  const hasOnlyBTCAccounts = accounts.every(({ coinCode }) => isBitcoinOnly(coinCode));
  const accountsByKeystore = getAccountsByKeystore(accounts);
  const userInSpecificAccountBuyPage = (pathname.startsWith('/buy'));

  return (
    <div className={[style.sidebarContainer, hidden ? style.forceHide : ''].join(' ')}>
      <div key="overlay" className={[style.sidebarOverlay, activeSidebar ? style.active : ''].join(' ')} onClick={toggleSidebar}></div>
      <nav className={[style.sidebar, activeSidebar ? style.forceShow : ''].join(' ')}>
        <div key="app-logo" className={style.sidebarLogoContainer}>
          <Link
            to={accounts.length ? '/account-summary' : '/'}
            onClick={handleSidebarItemClick}>
            <AppLogoInverted className={style.sidebarLogo} />
          </Link>
          <button className={style.closeButton} onClick={toggleSidebar}>
            <CloseXWhite />
          </button>
        </div>

        { accounts.length ? (
          <div key="account-summary" className={`${style.sidebarItem} ${style.sidebarPortfolio}`}>
            <NavLink
              className={({ isActive }) => isActive ? style.sidebarActive : ''}
              to={'/account-summary'}
              title={t('accountSummary.title')}
              onClick={handleSidebarItemClick}>
              <div className={style.single}>
                <img draggable={false} src={linechart} />
              </div>
              <span className={style.sidebarLabel}>{t('accountSummary.title')}</span>
            </NavLink>
          </div>
        ) : null }

        {lightningConfig.accounts.length !== 0 && (
          <GetLightningLink key="lightning" handleSidebarItemClick={handleSidebarItemClick} />
        )}

        { accountsByKeystore.map(keystore => (
          <div key={`keystore-${keystore.keystore.rootFingerprint}`}>
            <div className={style.sidebarHeaderContainer}>
              <span
                className={style.sidebarHeader}
                hidden={!keystore.accounts.length}>
                <span className="p-right-quarter">
                  {`${keystore.keystore.name} `}
                  { isAmbiguiousName(keystore.keystore.name, accountsByKeystore) ? (
                    // Disambiguate accounts group by adding the fingerprint.
                    // The most common case where this would happen is when adding accounts from the
                    // same seed using different passphrases.
                    <> ({keystore.keystore.rootFingerprint})</>
                  ) : null }
                </span>
                <Badge
                  className={keystore.keystore.connected ? style.sidebarIconVisible : style.sidebarIconHidden}
                  icon={props => <USBSuccess {...props} />}
                  type="success"
                  title={t('device.keystoreConnected')} />
              </span>
            </div>
            { keystore.accounts.map(acc => (
              <GetAccountLink key={`account-${acc.code}`} {...acc} handleSidebarItemClick={handleSidebarItemClick} />
            ))}
          </div>
        )) }

        <div key="services" className={[style.sidebarHeaderContainer, style.end].join(' ')}></div>
        { accounts.length ? (
          <>
            <div key="buy" className={style.sidebarItem}>
              <NavLink
                className={({ isActive }) => isActive || userInSpecificAccountBuyPage ? style.sidebarActive : ''}
                to="/buy/info">
                <div className={style.single}>
                  <img draggable={false} src={coins} alt={t('sidebar.exchanges')}/>
                </div>
                <span className={style.sidebarLabel}>
                  {hasOnlyBTCAccounts ? t('accountInfo.buyCTA.buy', { unit: 'Bitcoin' }) : t('sidebar.buy')}
                </span>
              </NavLink>
            </div>
            <div key="insurance" className={style.sidebarItem}>
              <NavLink
                className={({ isActive }) => isActive ? style.sidebarActive : ''}
                to="/bitsurance/bitsurance"
              >
                <div className={style.single}>
                  <img draggable={false} src={shieldIcon} alt={t('sidebar.insurance')} />
                </div>
                <span className={style.sidebarLabel}>{t('sidebar.insurance')}</span>
              </NavLink>
            </div>
          </>
        ) : null }

        <div key="settings" className={style.sidebarItem}>
          <NavLink
            className={({ isActive }) => isActive ? style.sidebarActive : ''}
            to={'/settings'}
            title={t('sidebar.settings')}
            onClick={handleSidebarItemClick}>
            <div className="stacked">
              <img draggable={false} src={settingsGrey} alt={t('sidebar.settings')} />
              <img draggable={false} src={settings} alt={t('sidebar.settings')} />
            </div>
            <span className={style.sidebarLabel}>{t('sidebar.settings')}</span>
          </NavLink>
        </div>

        { !keystores || keystores.length === 0 ? (
          <div key="unlock-software-keystore" className={style.sidebarItem}>
            <SkipForTesting className={style.closeSoftwareKeystore}>
              <div className={style.single}>
                <img src={deviceSettings} />
              </div>
              <span className={style.sidebarLabel}>
                Software keystore
              </span>
            </SkipForTesting>
          </div>
        ) : null }
        {(debug && keystores?.some(({ type }) => type === 'software') && deviceIDs.length === 0) && (
          <div key="eject" className={style.sidebarItem}>
            <Button transparent onClick={eject} className={style.closeSoftwareKeystore}>
              <div className={style.single}>
                <img
                  draggable={false}
                  src={ejectIcon}
                  alt={t('sidebar.leave')} />
              </div>
              <span className={style.sidebarLabel}>
                Eject software keystore
              </span>
            </Button>
          </div>
        )}
      </nav>
    </div>
  );
};

export { Sidebar };<|MERGE_RESOLUTION|>--- conflicted
+++ resolved
@@ -21,11 +21,8 @@
 import { useTranslation } from 'react-i18next';
 import { useKeystores } from '../../hooks/backend';
 import { IAccount } from '../../api/account';
-<<<<<<< HEAD
 import { useLightning } from '../../hooks/lightning';
-=======
 import { deregisterTest } from '../../api/keystores';
->>>>>>> ba9a7217
 import coins from '../../assets/icons/coins.svg';
 import ejectIcon from '../../assets/icons/eject.svg';
 import shieldIcon from '../../assets/icons/shield_grey.svg';
