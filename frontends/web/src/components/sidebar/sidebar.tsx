/**
 * Copyright 2018 Shift Devices AG
 * Copyright 2021-2024 Shift Crypto AG
 *
 * Licensed under the Apache License, Version 2.0 (the "License");
 * you may not use this file except in compliance with the License.
 * You may obtain a copy of the License at
 *
 *      http://www.apache.org/licenses/LICENSE-2.0
 *
 * Unless required by applicable law or agreed to in writing, software
 * distributed under the License is distributed on an "AS IS" BASIS,
 * WITHOUT WARRANTIES OR CONDITIONS OF ANY KIND, either express or implied.
 * See the License for the specific language governing permissions and
 * limitations under the License.
 */

import React, { useContext, useEffect, useState } from 'react';
import { useLocation } from 'react-router';
import { Link, NavLink } from 'react-router-dom';
import { useTranslation } from 'react-i18next';
<<<<<<< HEAD
import { useKeystores } from '../../hooks/backend';
import { useLightning } from '../../hooks/lightning';
import type { TDevices } from '../../api/devices';
import type { IAccount } from '../../api/account';
import { deregisterTest } from '../../api/keystores';
import { getVersion } from '../../api/bitbox02';
import coins from '../../assets/icons/coins.svg';
import ejectIcon from '../../assets/icons/eject.svg';
import shieldIcon from '../../assets/icons/shield_grey.svg';
import linechart from '../../assets/icons/linechart.svg';
import settings from '../../assets/icons/settings-alt.svg';
import settingsGrey from '../../assets/icons/settings-alt_disabled.svg';
import deviceSettings from '../../assets/icons/wallet-light.svg';
import { debug } from '../../utils/env';
import { AppLogoInverted, Logo } from '../icon/logo';
import { CloseXWhite, RedDot, USBSuccess } from '../icon';
import { getAccountsByKeystore, isAmbiguiousName, isBitcoinOnly } from '../../routes/account/utils';
import { SkipForTesting } from '../../routes/device/components/skipfortesting';
import { Badge } from '../badge/badge';
import { AppContext } from '../../contexts/AppContext';
import { Button } from '../forms';
=======
import { useKeystores } from '@/hooks/backend';
import type { TDevices } from '@/api/devices';
import type { IAccount } from '@/api/account';
import { deregisterTest } from '@/api/keystores';
import { getVersion } from '@/api/bitbox02';
import coins from '@/assets/icons/coins.svg';
import ejectIcon from '@/assets/icons/eject.svg';
import shieldIcon from '@/assets/icons/shield_grey.svg';
import linechart from '@/assets/icons/linechart.svg';
import settings from '@/assets/icons/settings-alt.svg';
import settingsGrey from '@/assets/icons/settings-alt_disabled.svg';
import deviceSettings from '@/assets/icons/wallet-light.svg';
import { debug } from '@/utils/env';
import { AppLogoInverted, Logo } from '@/components/icon/logo';
import { CloseXWhite, RedDot, USBSuccess } from '@/components/icon';
import { getAccountsByKeystore, isAmbiguiousName, isBitcoinOnly } from '@/routes/account/utils';
import { SkipForTesting } from '@/routes/device/components/skipfortesting';
import { Badge } from '@/components/badge/badge';
import { AppContext } from '@/contexts/AppContext';
import { Button } from '@/components/forms';
>>>>>>> 81b3b257
import style from './sidebar.module.css';

type SidebarProps = {
  deviceIDs: string[];
  devices: TDevices;
  accounts: IAccount[];
};

type ItemClickProps = { handleSidebarItemClick: (e: React.SyntheticEvent) => void };
type TGetAccountLinkProps = IAccount & ItemClickProps;

const GetAccountLink = ({
  coinCode,
  code,
  name,
  handleSidebarItemClick
}: TGetAccountLinkProps) => {
  const { pathname } = useLocation();
  const active = pathname === `/account/${code}` || pathname.startsWith(`/account/${code}/`);
  return (
    <div className={style.sidebarItem}>
      <Link
        className={active ? style.sidebarActive : ''}
        to={`/account/${code}`}
        onClick={handleSidebarItemClick}
        title={name}>
        <Logo stacked coinCode={coinCode} alt={name} />
        <span className={style.sidebarLabel}>{name}</span>
      </Link>
    </div>
  );
};

const GetLightningLink = ({ handleSidebarItemClick }: ItemClickProps) => {
  const { t } = useTranslation();
  const { pathname } = useLocation();
  const active = pathname === '/lightning' || pathname.startsWith('/lightning/');
  const lightningName = t('lightning.accountLabel');
  return (
    <div className={style.sidebarItem}>
      <Link className={active ? style.sidebarActive : ''} to={'/lightning'} onClick={handleSidebarItemClick} title={lightningName}>
        <Logo stacked coinCode="lightning" alt={lightningName} />
        <span className={style.sidebarLabel}>{lightningName}</span>
      </Link>
    </div>
  );
};

const eject = (e: React.SyntheticEvent): void => {
  deregisterTest();
  e.preventDefault();
};

const Sidebar = ({
  deviceIDs,
  devices,
  accounts,
}: SidebarProps) => {
  const { t } = useTranslation();
  const { pathname } = useLocation();
  const [ canUpgrade, setCanUpgrade ] = useState(false);
  const { activeSidebar, sidebarStatus, toggleSidebar } = useContext(AppContext);
  const { lightningConfig } = useLightning();

  useEffect(() => {
    const checkUpgradableDevices = async () => {
      setCanUpgrade(false);
      const bitbox02Devices = Object.keys(devices).filter(deviceID => devices[deviceID] === 'bitbox02');

      for (const deviceID of bitbox02Devices) {
        const { canUpgrade } = await getVersion(deviceID);
        if (canUpgrade) {
          setCanUpgrade(true);
          // exit early as we found an upgradable device
          return;
        }
      }
    };

    checkUpgradableDevices();
  }, [devices]);

  useEffect(() => {
    const swipe = {
      active: false,
      x: 0,
      y: 0,
    };

    const handleTouchStart = (event: TouchEvent) => {
      const touch = event.touches[0];
      swipe.x = touch.clientX;
      swipe.y = touch.clientY;
    };

    const handleTouchMove = (event: TouchEvent) => {
      if (
        sidebarStatus !== 'forceHidden'
        && event.changedTouches
        && event.changedTouches.length
      ) {
        swipe.active = true;
      }
    };

    const handleTouchEnd = (event: TouchEvent) => {
      if (sidebarStatus !== 'forceHidden') {
        const touch = event.changedTouches[0];
        const travelX = Math.abs(touch.clientX - swipe.x);
        const travelY = Math.abs(touch.clientY - swipe.y);
        const validSwipe = window.innerWidth <= 901 && swipe.active && travelY < 100 && travelX > 70;
        if (
          (!activeSidebar && validSwipe && swipe.x < 60)
          || (activeSidebar && validSwipe && swipe.x > 230)
        ) {
          toggleSidebar();
        }
        swipe.x = 0;
        swipe.y = 0;
        swipe.active = false;
      }
    };

    document.addEventListener('touchstart', handleTouchStart);
    document.addEventListener('touchmove', handleTouchMove);
    document.addEventListener('touchend', handleTouchEnd);
    return () => {
      document.removeEventListener('touchstart', handleTouchStart);
      document.removeEventListener('touchmove', handleTouchMove);
      document.removeEventListener('touchend', handleTouchEnd);
    };
  }, [activeSidebar, sidebarStatus, toggleSidebar]);

  const keystores = useKeystores();

  const handleSidebarItemClick = (event: React.SyntheticEvent) => {
    const el = (event.target as Element).closest('a');
    if (el!.classList.contains('sidebarActive') && window.innerWidth <= 901) {
      toggleSidebar();
    }
  };

  const hidden = sidebarStatus === 'forceHidden';
  const hasOnlyBTCAccounts = accounts.every(({ coinCode }) => isBitcoinOnly(coinCode));
  const accountsByKeystore = getAccountsByKeystore(accounts);
  const userInSpecificAccountBuyPage = (pathname.startsWith('/buy'));

  return (
    <div className={[style.sidebarContainer, hidden ? style.forceHide : ''].join(' ')}>
      <div key="overlay" className={[style.sidebarOverlay, activeSidebar ? style.active : ''].join(' ')} onClick={toggleSidebar}></div>
      <nav className={[style.sidebar, activeSidebar ? style.forceShow : ''].join(' ')}>
        <div key="app-logo" className={style.sidebarLogoContainer}>
          <Link
            to={accounts.length ? '/account-summary' : '/'}
            onClick={handleSidebarItemClick}>
            <AppLogoInverted className={style.sidebarLogo} />
          </Link>
          <button className={style.closeButton} onClick={toggleSidebar}>
            <CloseXWhite />
          </button>
        </div>

        { accounts.length ? (
          <div key="account-summary" className={`${style.sidebarItem} ${style.sidebarPortfolio}`}>
            <NavLink
              className={({ isActive }) => isActive ? style.sidebarActive : ''}
              to={'/account-summary'}
              title={t('accountSummary.title')}
              onClick={handleSidebarItemClick}>
              <div className={style.single}>
                <img draggable={false} src={linechart} />
              </div>
              <span className={style.sidebarLabel}>{t('accountSummary.title')}</span>
            </NavLink>
          </div>
        ) : null }

        {lightningConfig.accounts.length !== 0 && (
          <GetLightningLink key="lightning" handleSidebarItemClick={handleSidebarItemClick} />
        )}

        { accountsByKeystore.map(keystore => (
          <div key={`keystore-${keystore.keystore.rootFingerprint}`}>
            <div className={style.sidebarHeaderContainer}>
              <span
                className={style.sidebarHeader}
                hidden={!keystore.accounts.length}>
                <span className="p-right-quarter">
                  {`${keystore.keystore.name} `}
                  { isAmbiguiousName(keystore.keystore.name, accountsByKeystore) ? (
                    // Disambiguate accounts group by adding the fingerprint.
                    // The most common case where this would happen is when adding accounts from the
                    // same seed using different passphrases.
                    <> ({keystore.keystore.rootFingerprint})</>
                  ) : null }
                </span>
                <Badge
                  className={keystore.keystore.connected ? style.sidebarIconVisible : style.sidebarIconHidden}
                  icon={props => <USBSuccess {...props} />}
                  type="success"
                  title={t('device.keystoreConnected')} />
              </span>
            </div>
            { keystore.accounts.map(acc => (
              <GetAccountLink key={`account-${acc.code}`} {...acc} handleSidebarItemClick={handleSidebarItemClick} />
            ))}
          </div>
        )) }

        <div key="services" className={[style.sidebarHeaderContainer, style.end].join(' ')}></div>
        { accounts.length ? (
          <>
            <div key="buy" className={style.sidebarItem}>
              <NavLink
                className={({ isActive }) => isActive || userInSpecificAccountBuyPage ? style.sidebarActive : ''}
                to="/buy/info">
                <div className={style.single}>
                  <img draggable={false} src={coins} />
                </div>
                <span className={style.sidebarLabel}>
                  {t('generic.buy', {
                    context: hasOnlyBTCAccounts ? 'bitcoin' : 'crypto'
                  })}
                </span>
              </NavLink>
            </div>
            <div key="insurance" className={style.sidebarItem}>
              <NavLink
                className={({ isActive }) => isActive ? style.sidebarActive : ''}
                to="/bitsurance/bitsurance"
              >
                <div className={style.single}>
                  <img draggable={false} src={shieldIcon} alt={t('sidebar.insurance')} />
                </div>
                <span className={style.sidebarLabel}>{t('sidebar.insurance')}</span>
              </NavLink>
            </div>
          </>
        ) : null }

        <div key="settings" className={style.sidebarItem}>
          <NavLink
            className={({ isActive }) => isActive ? style.sidebarActive : ''}
            to={'/settings'}
            title={t('sidebar.settings')}
            onClick={handleSidebarItemClick}>
            <div className="stacked">
              <img draggable={false} src={settingsGrey} alt={t('sidebar.settings')} />
              <img draggable={false} src={settings} alt={t('sidebar.settings')} />
            </div>
            <span className={style.sidebarLabel}>
              {t('sidebar.settings')}
              {canUpgrade && (
                <RedDot className={style.canUpgradeDot} width={8} height={8} />
              )}
            </span>
          </NavLink>
        </div>

        { !keystores || keystores.length === 0 ? (
          <div key="unlock-software-keystore" className={style.sidebarItem}>
            <SkipForTesting className={style.closeSoftwareKeystore}>
              <div className={style.single}>
                <img src={deviceSettings} />
              </div>
              <span className={style.sidebarLabel}>
                Software keystore
              </span>
            </SkipForTesting>
          </div>
        ) : null }
        {(debug && keystores?.some(({ type }) => type === 'software') && deviceIDs.length === 0) && (
          <div key="eject" className={style.sidebarItem}>
            <Button transparent onClick={eject} className={style.closeSoftwareKeystore}>
              <div className={style.single}>
                <img
                  draggable={false}
                  src={ejectIcon}
                  alt={t('sidebar.leave')} />
              </div>
              <span className={style.sidebarLabel}>
                Eject software keystore
              </span>
            </Button>
          </div>
        )}
      </nav>
    </div>
  );
};

export { Sidebar };<|MERGE_RESOLUTION|>--- conflicted
+++ resolved
@@ -19,30 +19,8 @@
 import { useLocation } from 'react-router';
 import { Link, NavLink } from 'react-router-dom';
 import { useTranslation } from 'react-i18next';
-<<<<<<< HEAD
-import { useKeystores } from '../../hooks/backend';
-import { useLightning } from '../../hooks/lightning';
-import type { TDevices } from '../../api/devices';
-import type { IAccount } from '../../api/account';
-import { deregisterTest } from '../../api/keystores';
-import { getVersion } from '../../api/bitbox02';
-import coins from '../../assets/icons/coins.svg';
-import ejectIcon from '../../assets/icons/eject.svg';
-import shieldIcon from '../../assets/icons/shield_grey.svg';
-import linechart from '../../assets/icons/linechart.svg';
-import settings from '../../assets/icons/settings-alt.svg';
-import settingsGrey from '../../assets/icons/settings-alt_disabled.svg';
-import deviceSettings from '../../assets/icons/wallet-light.svg';
-import { debug } from '../../utils/env';
-import { AppLogoInverted, Logo } from '../icon/logo';
-import { CloseXWhite, RedDot, USBSuccess } from '../icon';
-import { getAccountsByKeystore, isAmbiguiousName, isBitcoinOnly } from '../../routes/account/utils';
-import { SkipForTesting } from '../../routes/device/components/skipfortesting';
-import { Badge } from '../badge/badge';
-import { AppContext } from '../../contexts/AppContext';
-import { Button } from '../forms';
-=======
 import { useKeystores } from '@/hooks/backend';
+import { useLightning } from '@/hooks/lightning';
 import type { TDevices } from '@/api/devices';
 import type { IAccount } from '@/api/account';
 import { deregisterTest } from '@/api/keystores';
@@ -62,7 +40,6 @@
 import { Badge } from '@/components/badge/badge';
 import { AppContext } from '@/contexts/AppContext';
 import { Button } from '@/components/forms';
->>>>>>> 81b3b257
 import style from './sidebar.module.css';
 
 type SidebarProps = {
