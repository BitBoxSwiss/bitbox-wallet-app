--- conflicted
+++ resolved
@@ -43,13 +43,6 @@
   lightningInactive: boolean;
 }
 
-<<<<<<< HEAD
-interface SubscribedProps {
-  keystores?: Array<{ type: 'hardware' | 'software' }>;
-}
-
-=======
->>>>>>> d6a3fad0
 export type SharedPanelProps = {
   // eslint-disable-next-line react/no-unused-prop-types
   activeSidebar: boolean;
@@ -95,7 +88,6 @@
   );
 };
 
-<<<<<<< HEAD
 const GetLightningLink = ({ handleSidebarItemClick }: ItemClickProps) => {
   const { t } = useTranslation();
   const { pathname } = useLocation();
@@ -110,11 +102,10 @@
     </div>
   );
 };
-=======
+
 type State = {
   keystores: TKeystores;
 }
->>>>>>> d6a3fad0
 
 class Sidebar extends Component<Props> {
   private swipe!: SwipeAttributes;
@@ -194,18 +185,15 @@
   };
 
   public render() {
-<<<<<<< HEAD
-    const { t, deviceIDs, accounts, keystores, activeSidebar, lightningInactive, sidebarStatus } = this.props;
-=======
     const { keystores } = this.state;
     const {
       t,
       deviceIDs,
       accounts,
       activeSidebar,
+      lightningInactive,
       sidebarStatus,
     } = this.props;
->>>>>>> d6a3fad0
     const hidden = sidebarStatus === 'forceHidden';
     const hasOnlyBTCAccounts = accounts.every(({ coinCode }) => isBitcoinOnly(coinCode));
     const accountsByKeystore = getAccountsByKeystore(accounts);
@@ -222,16 +210,7 @@
             </button>
           </div>
 
-<<<<<<< HEAD
-          <div className={style.sidebarHeaderContainer}>
-            <span className={style.sidebarHeader} hidden={!keystores?.length}>
-              {t('sidebar.accounts')}
-            </span>
-          </div>
-          {accounts.length ? (
-=======
           { accounts.length ? (
->>>>>>> d6a3fad0
             <div className={style.sidebarItem}>
               <NavLink
                 className={({ isActive }) => (isActive ? style.sidebarActive : '')}
@@ -245,12 +224,6 @@
                 <span className={style.sidebarLabel}>{t('accountSummary.title')}</span>
               </NavLink>
             </div>
-<<<<<<< HEAD
-          ) : null}
-          {accounts &&
-            accounts.map((acc) => <GetAccountLink key={acc.code} {...acc} handleSidebarItemClick={this.handleSidebarItemClick} />)}
-          {!lightningInactive && <GetLightningLink handleSidebarItemClick={this.handleSidebarItemClick} />}
-=======
           ) : null }
 
           {
@@ -270,8 +243,8 @@
               { keystore.accounts.map(acc => <GetAccountLink key={acc.code} {...acc} handleSidebarItemClick={this.handleSidebarItemClick }/>) }
             </React.Fragment>))
           }
-
->>>>>>> d6a3fad0
+          {!lightningInactive && <GetLightningLink handleSidebarItemClick={this.handleSidebarItemClick} />}
+
           <div className={[style.sidebarHeaderContainer, style.end].join(' ')}></div>
           {accounts.length ? (
             <div key="buy" className={style.sidebarItem}>
@@ -299,12 +272,8 @@
               <span className={style.sidebarLabel}>{t('sidebar.settings')}</span>
             </NavLink>
           </div>
-<<<<<<< HEAD
-          {debug && keystores?.some(({ type }) => type === 'software') && deviceIDs.length === 0 && (
-=======
           { !keystores || keystores.length === 0 ? <SkipForTesting /> : null }
           {(debug && keystores?.some(({ type }) => type === 'software') && deviceIDs.length === 0) && (
->>>>>>> d6a3fad0
             <div key="eject" className={style.sidebarItem}>
               <a href="#" onClick={eject}>
                 <div className={style.single}>
@@ -324,16 +293,6 @@
   e.preventDefault();
 }
 
-<<<<<<< HEAD
-const subscribeHOC = subscribe<SubscribedProps, SharedPanelProps & SidebarProps & TranslateProps>(
-  { keystores: 'keystores' },
-  false,
-  false
-)(Sidebar);
-
-const guideShareHOC = share<SharedPanelProps, SidebarProps & TranslateProps>(panelStore)(subscribeHOC);
-=======
 const guideShareHOC = share<SharedPanelProps, SidebarProps & TranslateProps>(panelStore)(Sidebar);
->>>>>>> d6a3fad0
 const translateHOC = translate()(guideShareHOC);
 export { translateHOC as Sidebar };