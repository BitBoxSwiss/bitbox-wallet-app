--- conflicted
+++ resolved
@@ -116,14 +116,10 @@
             return;
         }
 
-<<<<<<< HEAD
-        // We treat the onramp pages specially because we need to allow onramp
-=======
         auto currentUrl = mainPage->requestedUrl().toString();
         auto requestedUrl = info.requestUrl().toString();
 
         // We treat the onramp page specially because we need to allow onramp
->>>>>>> 6817b4a1
         // widgets to load in an iframe as well as let them open external links
         // in a browser.
         bool onBuyPage = currentUrl.contains(QRegularExpression("^qrc:/buy/.*$"));
