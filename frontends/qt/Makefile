--- conflicted
+++ resolved
@@ -29,11 +29,8 @@
 	mkdir -p build/linux-tmp/lib build/linux
 	mv build/BitBox build/linux-tmp
 	cp build/assets.rcc build/linux-tmp/
-<<<<<<< HEAD
 	cp server/libserver.so build/linux-tmp/lib
 	cp ../../vendor/github.com/breez/breez-sdk-go/breez_sdk/lib/linux-amd64/libbreez_sdk_bindings.so build/linux-tmp/lib
-=======
-	cp server/libserver.so build/linux-tmp
 	# Add Wayland libs so the app can run natively on Wayland too.
 	# The linuxdeployqt maintainer unfortunately refuses to support it automatically: https://github.com/probonopd/linuxdeployqt/issues/189
 	# The list of related plugins was found by: `find $(qmake -query QT_INSTALL_PLUGINS) | grep wayland`
@@ -41,7 +38,6 @@
 	# Exclude libwayland-client.so.0, see https://github.com/AppImageCommunity/pkg2appimage/commit/15a64c20dc23a0154622ba25829364323903b6b5,
 	# but that is yet in the default exclusion lib of linuxdeployqt.
 	# See also: https://github.com/probonopd/linuxdeployqt/issues/631 - we can remove the libwayland-client.so.0 exclusion once this is merged and we updated our linuxdeployqt binary.
->>>>>>> e90f343d
 	cd build/linux-tmp && /opt/linuxdeployqt-continuous-x86_64.AppImage BitBox \
 		-bundle-non-qt-libs \
 		-unsupported-allow-new-glibc \
