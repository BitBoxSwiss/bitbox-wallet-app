--- conflicted
+++ resolved
@@ -1,6 +1,7 @@
 # Changelog
 
 ## Unreleased
+- Add a dropdown on the "Receiver address" input in the send screen to select an account
 
 ## v4.49.0
 - macOS: fix potential USB communication issue with BitBox02 bootloaders <v1.1.2 and firmwares <v9.23.1
@@ -23,9 +24,6 @@
 - More efficient account initialization by fetching all account Bitcoin xpubs at once
 - Enable search transactions by note, address, or txid
 - Move "Export" (export transactions) to account info page
-<<<<<<< HEAD
-- Add a dropdown on the "Receiver address" input in the send screen to select an account
-=======
 - Show coinfinty logo when requesting an address
 - Update decimal formatting for stablecoin transactions
 - Change block explorer to mempool.space
@@ -33,7 +31,6 @@
 
 ## v4.48.8
 - Bundle BitBox02 Nova firmware version v9.23.3
->>>>>>> 3c845053
 
 ## v4.48.7
 - ios: fix Pocket user verification button
