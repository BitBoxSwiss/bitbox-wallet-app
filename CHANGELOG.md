--- conflicted
+++ resolved
@@ -1,11 +1,8 @@
 # Changelog
 
 ## Unreleased
-<<<<<<< HEAD
 - Add a dropdown on the "Receiver address" input in the send screen to select an account
-=======
 - Add feedback link to guide and about settings
->>>>>>> 4958c8e1
 
 ## v4.49.0
 - Bundle BitBox02 Nova firmware version v9.24.0
